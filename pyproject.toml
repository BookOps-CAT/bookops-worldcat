[tool.poetry]
name = "bookops-worldcat"
version = "0.3.0"
description = "OCLC WorldCat Search and Metadata APIs wrapper"
authors = ["Tomasz Kalata <klingaroo@gmail.com>"]
license = "MIT"
exclude = ["bookops_worldcat/temp.py", "bookops_worldcat/temp/*"]

readme = "README.md"
repository = "https://github.com/BookOps-CAT/bookops-worldcat"
homepage = "https://bookops-cat.github.io/bookops-worldcat/"

keywords = ["api", "worldcat", "cataloging", "bibliographic records", "holdings", "library metadata"]

classifiers = [
    "Development Status :: 3 - Alpha",
    "Intended Audience :: Education",
    "Intended Audience :: Information Technology",
    "Intended Audience :: Developers",
    "License :: OSI Approved :: MIT License",
    "Natural Language :: English",
    "Operating System :: OS Independent",
    "Programming Language :: Python :: 3.7",
    "Programming Language :: Python :: 3.8",
    "Topic :: Software Development :: Build Tools",
    "Topic :: Software Development :: Libraries :: Python Modules"
]

[tool.poetry.dependencies]
python = "^3.7"
requests = "^2.23"

[tool.poetry.dev-dependencies]
pytest = "^6.0.1"
pytest-cov = "^2.8"
pytest-mock = "^3.0"
pytest-recording = "^0.6.0"
mkdocs = "^1.1"
<<<<<<< HEAD
black = { version = "^20.8b1", python = "^3.7" }
=======
black = { version = "^19.10b0", python = "^3.7" }
>>>>>>> 63c8923b
mike = "^0.5.3"

[tool.poetry.urls]
"Bug Tracker" = "https://github.com/BookOps-CAT/bookops-worldcat/issues"

[tool.black]
line-length = 88
target-version = ['py37']
include = '\.pyi?$'
exclude = '''
(
    /(
        \.eggs
       | \.git
       | \.hg
       | \.mypy_cache
       | \.tox
       | \.venv
       | _build
       | buck-out
       | build
       | dist
    )/
    | temp.py
)
'''

[build-system]
requires = ["poetry>=0.12"]
build-backend = "poetry.masonry.api"<|MERGE_RESOLUTION|>--- conflicted
+++ resolved
@@ -36,11 +36,8 @@
 pytest-mock = "^3.0"
 pytest-recording = "^0.6.0"
 mkdocs = "^1.1"
-<<<<<<< HEAD
 black = { version = "^20.8b1", python = "^3.7" }
-=======
-black = { version = "^19.10b0", python = "^3.7" }
->>>>>>> 63c8923b
+
 mike = "^0.5.3"
 
 [tool.poetry.urls]
