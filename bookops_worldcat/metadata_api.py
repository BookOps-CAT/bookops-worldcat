# -*- coding: utf-8 -*-

"""
This module provides MetadataSession class for requests to WorldCat Metadata API.
"""

from typing import Callable, Dict, Iterator, List, Optional, Tuple, Union

from requests import Request, Response

from ._session import WorldcatSession
from .authorize import WorldcatAccessToken
from .query import Query
from .utils import verify_oclc_number, verify_oclc_numbers


class MetadataSession(WorldcatSession):
    """OCLC Metadata API wrapper session. Inherits `requests.Session` methods"""

    def __init__(
        self,
        authorization: WorldcatAccessToken,
        agent: Optional[str] = None,
<<<<<<< HEAD
        timeout: Union[int, float, Tuple[int, int], Tuple[float, float]] = (
            5,
            5,
        ),
=======
        timeout: Union[int, float, Tuple[int, int], Tuple[float, float], None] = None,
>>>>>>> e8bd6092
    ) -> None:
        """
        Args:
            authorization:          WorlcatAccessToken object
            agent:                  "User-agent" parameter to be passed in the request
                                    header; usage strongly encouraged
            timeout:                how long to wait for server to send data before
                                    giving up; default value is 5 seconds
        """
        super().__init__(authorization, agent=agent, timeout=timeout)

    def _split_into_legal_volume(
        self, oclc_numbers: List[str] = [], n: int = 50
    ) -> Iterator[str]:
        """
        OCLC requries that no more than 50 numbers are passed for batch processing

        Args:
            oclc_numbers:           list of oclc numbers
            n:                      batch size, default (max) 50

        Yields:
            n-sized batch
        """

        for i in range(0, len(oclc_numbers), n):
            yield ",".join(oclc_numbers[i : i + n])  # noqa: E203

    def _url_base(self) -> str:
        return "https://metadata.api.oclc.org/worldcat"

    def _url_manage_bib_validate(self, validationLevel: str) -> str:
        base_url = self._url_base()
        return f"{base_url}/manage/bibs/validate/{validationLevel}"

    def _url_manage_bib_current_oclc_number(self) -> str:
        base_url = self._url_base()
        return f"{base_url}/manage/bibs/current"

    def _url_manage_bib_create(self) -> str:
        base_url = self._url_base()
        return f"{base_url}/manage/bibs"

    def _url_manage_bib(self, oclcNumber: str) -> str:
        base_url = self._url_base()
        return f"{base_url}/manage/bibs/{oclcNumber}"

    def _url_manage_bib_match(self) -> str:
        base_url = self._url_base()
        return f"{base_url}/manage/bibs/match"

    def _url_manage_ih_current(self) -> str:
        base_url = self._url_base()
        return f"{base_url}/manage/institution/holdings/current"

    def _url_manage_ih_set(self) -> str:
        base_url = self._url_base()
        return f"{base_url}/manage/institution/holdings/set"

    def _url_manage_ih_unset(self) -> str:
        base_url = self._url_base()
        return f"{base_url}/manage/institution/holdings/unset"

    def _url_manage_ih_oclc_number_set(self, oclcNumber: str) -> str:
        base_url = self._url_base()
        return f"{base_url}/manage/institution/holdings/{oclcNumber}/set"

    def _url_manage_ih_oclc_number_unset(self, oclcNumber: str) -> str:
        base_url = self._url_base()
        return f"{base_url}/manage/institution/holdings/{oclcNumber}/unset"

    def _url_manage_ih_codes(self) -> str:
        base_url = self._url_base()
        return f"{base_url}/manage/institution/holding-codes"

    def _url_manage_lbd_create(self) -> str:
        base_url = self._url_base()
        return f"{base_url}/manage/lbds"

    def _url_manage_lbd(self, controlNumber: str) -> str:
        base_url = self._url_base()
        return f"{base_url}/manage/lbds/{controlNumber}"

    def _url_manage_lhr_create(self) -> str:
        base_url = self._url_base()
        return f"{base_url}/manage/lhrs"

    def _url_manage_lhr(self, controlNumber: str) -> str:
        base_url = self._url_base()
        return f"{base_url}/manage/lhrs/{controlNumber}"

    def _url_search_shared_print_holdings(self) -> str:
        base_url = self._url_base()
        return f"{base_url}/search/bibs-retained-holdings"

    def _url_search_general_holdings(self) -> str:
        base_url = self._url_base()
        return f"{base_url}/search/bibs-summary-holdings"

    def _url_search_general_holdings_summary(self) -> str:
        base_url = self._url_base()
        return f"{base_url}/search/summary-holdings"

<<<<<<< HEAD
    def _url_search_brief_bibs(self) -> str:
        base_url = self._url_base()
        return f"{base_url}/search/brief-bibs"

    def _url_search_brief_bibs_oclc_number(self, oclcNumber: str) -> str:
        base_url = self._url_base()
        return f"{base_url}/search/brief-bibs/{oclcNumber}"

    def _url_search_brief_bibs_other_editions(self, oclcNumber: str) -> str:
        base_url = self._url_base()
        return f"{base_url}/search/brief-bibs/{oclcNumber}/other-editions"

    def _url_search_classification_bibs(self, oclcNumber: str) -> str:
        base_url = self._url_base()
        return f"{base_url}/search/classification-bibs/{oclcNumber}"

    def _url_search_lhr_shared_print(self) -> str:
        base_url = self._url_base()
        return f"{base_url}/search/retained-holdings"

    def _url_search_lhr_control_number(self, controlNumber: str) -> str:
        base_url = self._url_base()
        return f"{base_url}/search/my-holdings/{controlNumber}"

    def _url_search_lhr(self) -> str:
        base_url = self._url_base()
        return f"{base_url}/search/my-holdings"

    def _url_browse_lhr(self) -> str:
        base_url = self._url_base()
        return f"{base_url}/browse/my-holdings"

    def _url_search_lbd_control_number(self, controlNumber: str) -> str:
        base_url = self._url_base()
        return f"{base_url}/search/my-local-bib-data/{controlNumber}"

    def _url_search_lbd(self) -> str:
        base_url = self._url_base()
        return f"{base_url}/search/my-local-bib-data"

    # Manage Bibliographic Resources

    def validate_bib(
        self,
        validationLevel: Optional[str],
        record: str,
        recordFormat: Optional[str],
        hooks: Optional[Dict[str, Callable]] = None,
    ) -> Response:
=======
    def get_brief_bib(
        self, oclcNumber: Union[int, str], hooks: Optional[Dict[str, Callable]] = None
    ) -> Optional[Response]:
>>>>>>> e8bd6092
        """
        Given a bib record, validate that record conforms to MARC standards
        Uses /manage/bibs/validate/{validationLevel} endpoint.

        Args:
            validationLevel:        Level at which to validate records
                                    available values: validateFull, validateAdd,
                                    validateReplace
                                    default is validateFull
            record:                 MARC record to be validated
            recordFormat:           format for MARC record, options:
                                    "application/marc", "application/marcxml+xml"
            hooks:                  Requests library hook system that can be
                                    used for signal event handling, see more at:
                                    https://requests.readthedocs.io/en/master/user/advanced/#event-hooks
        Returns:
            `requests.Response` instance
        """

        # check if validationLevel arg is valid
        if validationLevel and validationLevel not in [
            "validateFull",
            "validateAdd",
            "validateReplace",
        ]:
            raise WorldcatSessionError(
                "Invalid validationLevel was passed as an argument"
            )

        # defaults to validateFull if validationLevel is not provided
        if not validationLevel:
            validationLevel = "validateFull"

        # defaults to marcxml if recordFormat is not provided
        if not recordFormat:
            recordFormat = "application/marcxml+xml"

        url = self._url_manage_bib_validate(validationLevel)
        header = {"Accept": "application/json", "content-type": recordFormat}

        # prep request
        req = Request("POST", url, data=record, headers=header, hooks=hooks)
        prepared_request = self.prepare_request(req)

        # send request
        query = Query(self, prepared_request, timeout=self.timeout)

        return query.response

    def search_current_control_numbers(
        self,
        oclcNumbers: Union[str, List[Union[str, int]]],
        hooks: Optional[Dict[str, Callable]] = None,
    ) -> Response:
        """
        Retrieve current OCLC control numbers
        Uses /manage/bibs/current endpoint.

        Args:
            oclcNumbers:            list of OCLC control numbers to be checked;
                                    they can be integers or strings with or
                                    without OCLC # prefix;
                                    if str the numbers must be separated by comma
            hooks:                  Requests library hook system that can be
                                    used for signal event handling, see more at:
                                    https://requests.readthedocs.io/en/master/user/advanced/#event-hooks
        Returns:
            `requests.Response` instance
        """
<<<<<<< HEAD

        try:
            vetted_numbers = verify_oclc_numbers(oclcNumbers)
        except InvalidOclcNumber as exc:
            raise WorldcatSessionError(exc)
=======
        oclcNumber = verify_oclc_number(oclcNumber)
>>>>>>> e8bd6092

        url = self._url_manage_bib_current_oclc_number()
        header = {"Accept": "application/json"}
        payload = {"oclcNumbers": ",".join(vetted_numbers)}

        # prep request
        req = Request("GET", url, params=payload, headers=header, hooks=hooks)
        prepared_request = self.prepare_request(req)

        # send request
        query = Query(self, prepared_request, timeout=self.timeout)

        return query.response

    def create_bib(
        self,
        record: str,
        recordFormat: str,
        hooks: Optional[Dict[str, Callable]] = None,
    ) -> Optional[Response]:
        """
        Create a bib record in OCLC if it does not already exist
        Uses /manage/bibs/ endpoint.

        Args:
            record:                 MARC record to be validated
            recordFormat:           format for MARC record, options:
                                    "application/marc", "application/marcxml+xml"
            hooks:                  Requests library hook system that can be
                                    used for signal event handling, see more at:
                                    https://requests.readthedocs.io/en/master/user/advanced/#event-hooks
        Returns:
            `requests.Response` instance
        """
<<<<<<< HEAD
=======
        oclcNumber = verify_oclc_number(oclcNumber)
>>>>>>> e8bd6092

        if recordFormat and recordFormat not in [
            "application/marc",
            "application/marcxml+xml",
        ]:
            raise WorldcatSessionError("Invalid recordFormat was passed as an argument")

        url = self._url_manage_bib_create()
        header = {"Accept": "application/json", "content-type": recordFormat}

        # prep request
        req = Request("POST", url, data=record, headers=header, hooks=hooks)
        prepared_request = self.prepare_request(req)

        # send request
        query = Query(self, prepared_request, timeout=self.timeout)

        return query.response

    def get_full_bib(
        self,
        oclcNumber: Union[int, str],
        responseFormat: Optional[str] = None,
        hooks: Optional[Dict[str, Callable]] = None,
    ) -> Optional[Response]:
        """
        Given an OCLC number, retrieve the bib record
        Uses /manage/bibs/{oclcNumber} endpoint.

        Args:
            oclcNumber:             OCLC bibliographic record number; can be an
                                    integer, or string with or without OCLC # prefix
                                    if str the numbers must be separated by comma
            responseFormat:         format of returned record, accepts MARC21 or MARCXML
                                    defaul is MARCXML
            hooks:                  Requests library hook system that can be
                                    used for signal event handling, see more at:
                                    https://requests.readthedocs.io/en/master/user/advanced/#event-hooks
        Returns:
            `requests.Response` instance
        """
<<<<<<< HEAD
        try:
            oclcNumber = verify_oclc_number(oclcNumber)
        except InvalidOclcNumber:
            raise WorldcatSessionError("Invalid OCLC # was passed as an argument.")
=======
        oclcNumber = verify_oclc_number(oclcNumber)
>>>>>>> e8bd6092

        # defaults to marcxml if responseFormat is not provided
        if not responseFormat:
            responseFormat = "application/marcxml+xml"

        url = self._url_manage_bib(oclcNumber)
        header = {"Accept": responseFormat}

        # prep request
        req = Request("GET", url, headers=header, hooks=hooks)
        prepared_request = self.prepare_request(req)

        # send request
        query = Query(self, prepared_request, timeout=self.timeout)

        return query.response

    def replace_bib(
        self,
        oclcNumber: Union[int, str],
        record: str,
        recordFormat: str,
        hooks: Optional[Dict[str, Callable]] = None,
    ) -> Optional[Response]:
        """
        Given an OCLC number, replace the bib record
        If the bib record does not exist, then a new bib record will be created
        Uses /manage/bibs/{oclcNumber} endpoint.

        Args:
            oclcNumber:             OCLC bibliographic record number; can be an
                                    integer, or string with or without OCLC # prefix
            record:                 new record to replace old record
            recordFormat:           format for MARC record, options:
                                    "application/marc", "application/marcxml+xml"
            hooks:                  Requests library hook system that can be
                                    used for signal event handling, see more at:
                                    https://requests.readthedocs.io/en/master/user/advanced/#event-hooks
        Returns:
            `requests.Response` instance
        """
<<<<<<< HEAD
        try:
            oclcNumber = verify_oclc_number(oclcNumber)
        except InvalidOclcNumber:
            raise WorldcatSessionError("Invalid OCLC # was passed as an argument.")
=======
        oclcNumber = verify_oclc_number(oclcNumber)
>>>>>>> e8bd6092

        if recordFormat and recordFormat not in [
            "application/marc",
            "application/marcxml+xml",
        ]:
            raise WorldcatSessionError("Invalid recordFormat was passed as an argument")

        url = self._url_manage_bib(oclcNumber)
        header = {"Accept": "application/json", "content-type": recordFormat}

        # prep request
        req = Request("PUT", url, data=record, headers=header, hooks=hooks)
        prepared_request = self.prepare_request(req)

        # send request
        query = Query(self, prepared_request, timeout=self.timeout)

        return query.response

    def match_bib(
        self,
        record: str,
        recordFormat: str,
        hooks: Optional[Dict[str, Callable]] = None,
    ) -> Optional[Response]:
        """
        Given a bib record in MARC21 or MARCXML identify the best match
        Uses /manage/bibs/match endpoint.

        Args:
            record:                 MARC record to be matched
            recordFormat:           format for MARC record, options:
                                    "application/marc", "application/marcxml+xml"
            hooks:                  Requests library hook system that can be
                                    used for signal event handling, see more at:
                                    https://requests.readthedocs.io/en/master/user/advanced/#event-hooks
        Returns:
            `requests.Response` instance
        """
<<<<<<< HEAD
        # work in progress
        # takes MARC XML or MARC21 as request body

        if recordFormat and recordFormat not in [
            "application/marc",
            "application/marcxml+xml",
        ]:
            raise WorldcatSessionError("Invalid recordFormat was passed as an argument")
=======
        oclcNumber = verify_oclc_number(oclcNumber)
>>>>>>> e8bd6092

        url = self._url_manage_bib_match()
        header = {"Accept": "application/json", "content-type": recordFormat}

        # prep request
        req = Request("POST", url, data=record, headers=header, hooks=hooks)
        prepared_request = self.prepare_request(req)

        # send request
        query = Query(self, prepared_request, timeout=self.timeout)

        return query.response

    # Manage Institution

    def holding_get_status(
        self,
        oclcNumbers: Union[str, List[Union[str, int]]],
        hooks: Optional[Dict[str, Callable]] = None,
<<<<<<< HEAD
    ) -> Response:
=======
    ) -> List[Optional[Response]]:
>>>>>>> e8bd6092
        """
        Retrieves Worldcat holdings status of records with provided OCLC number(s).
        The service automatically recognizes institution based on the issued access
        token.
        Uses /manage/institution/holdings/current/ endpoint.

        Args:
            oclcNumbers:            list of OCLC control numbers to be checked;
                                    they can be integers or strings with or
                                    without OCLC # prefix;
                                    if str the numbers must be separated by comma
            hooks:                  Requests library hook system that can be
                                    used for signal event handling, see more at:
                                    https://requests.readthedocs.io/en/master/user/advanced/#event-hooks
        Returns:
            `requests.Response` object
        """
<<<<<<< HEAD
        try:
            vetted_numbers = verify_oclc_numbers(oclcNumbers)
        except InvalidOclcNumber as exc:
            raise WorldcatSessionError(exc)
=======
        responses = []
        vetted_numbers = verify_oclc_numbers(oclcNumbers)
>>>>>>> e8bd6092

        url = self._url_manage_ih_current()
        header = {"Accept": "application/json"}
        payload = {"oclcNumbers": ",".join(vetted_numbers)}

        # prep request
        req = Request("GET", url, params=payload, headers=header, hooks=hooks)
        prepared_request = self.prepare_request(req)

        # send request
        query = Query(self, prepared_request, timeout=self.timeout)

        return query.response

    def bib_holding_set(
        self,
        record: str,
        recordFormat: str,
        hooks: Optional[Dict[str, Callable]] = None,
<<<<<<< HEAD
    ) -> Response:
=======
    ) -> List[Optional[Response]]:
>>>>>>> e8bd6092
        """
        Set holdings on a bib record
        Uses /manage/institution/holdings/set/ endpoint.

        Args:
            record:                 MARC record on which to set holdings
            recordFormat:           format for MARC record, options:
                                    "application/marc", "application/marcxml+xml"
            hooks:                  Requests library hook system that can be
                                    used for signal event handling, see more at:
                                    https://requests.readthedocs.io/en/master/user/advanced/#event-hooks
        Returns:
            `requests.Response` object
        """
<<<<<<< HEAD
        if recordFormat and recordFormat not in [
            "application/marc",
            "application/marcxml+xml",
        ]:
            raise WorldcatSessionError("Invalid recordFormat was passed as an argument")

        url = self._url_manage_ih_set()
        header = {"Accept": "application/json", "content-type": recordFormat}

        # prep request
        req = Request("POST", url, data=record, headers=header, hooks=hooks)
        prepared_request = self.prepare_request(req)

        # send request
        query = Query(self, prepared_request, timeout=self.timeout)

        return query.response
=======
        responses = []
        vetted_numbers = verify_oclc_numbers(oclcNumbers)
>>>>>>> e8bd6092

    def bib_holding_unset(
        self,
        record: str,
        recordFormat: str,
        hooks: Optional[Dict[str, Callable]] = None,
    ) -> Response:
        """
        Unset holdings on a bib record
        Uses /manage/institution/holdings/unset/ endpoint.

        Args:
            record:                 MARC record on which to unset holdings
            recordFormat:           format for MARC record, options:
                                    "application/marc", "application/marcxml+xml"
            hooks:                  Requests library hook system that can be
                                    used for signal event handling, see more at:
                                    https://requests.readthedocs.io/en/master/user/advanced/#event-hooks
        Returns:
            `requests.Response` object
        """
        if recordFormat and recordFormat not in [
            "application/marc",
            "application/marcxml+xml",
        ]:
            raise WorldcatSessionError("Invalid recordFormat was passed as an argument")

        url = self._url_manage_ih_unset()
        header = {"Accept": "application/json", "content-type": recordFormat}

        # prep request
        req = Request("POST", url, data=record, headers=header, hooks=hooks)
        prepared_request = self.prepare_request(req)

        # send request
        query = Query(self, prepared_request, timeout=self.timeout)

        return query.response

    def holding_set(
        self,
        oclcNumber: Union[int, str],
        hooks: Optional[Dict[str, Callable]] = None,
    ) -> Optional[Response]:
        """
        Given an OCLC Number, set holdings on a bib record
        Uses /manage/institution/holdings/{oclcNumber}/set/ endpoint.

        Args:
            oclcNumber:             OCLC bibliographic record number; can be an
                                    integer, or string with or without OCLC # prefix
            hooks:                  Requests library hook system that can be
                                    used for signal event handling, see more at:
                                    https://requests.readthedocs.io/en/master/user/advanced/#event-hooks
        Returns:
            `requests.Response` object
        """
<<<<<<< HEAD
        try:
            oclcNumber = verify_oclc_number(oclcNumber)
        except InvalidOclcNumber:
            raise WorldcatSessionError("Invalid OCLC # was passed as an argument.")
=======
        oclcNumber = verify_oclc_number(oclcNumber)
>>>>>>> e8bd6092

        url = self._url_manage_ih_oclc_number_set(oclcNumber)
        header = {"Accept": "application/json"}

        # prep request
        req = Request("POST", url, headers=header, hooks=hooks)
        prepared_request = self.prepare_request(req)

        # send request
        query = Query(self, prepared_request, timeout=self.timeout)

        return query.response

    def holding_unset(
        self,
        oclcNumber: Union[int, str],
        hooks: Optional[Dict[str, Callable]] = None,
    ) -> Optional[Response]:
        """
        Given an OCLC Number, unset holdings on a bib record
        Uses /manage/institution/holdings/{oclcNumber}/unset/ endpoint.

        Args:
            oclcNumber:             OCLC bibliographic record number; can be an
                                    integer, or string with or without OCLC # prefix
            hooks:                  Requests library hook system that can be
                                    used for signal event handling, see more at:
                                    https://requests.readthedocs.io/en/master/user/advanced/#event-hooks
        Returns:
            `requests.Response` object
        """
<<<<<<< HEAD
        try:
            oclcNumber = verify_oclc_number(oclcNumber)
        except InvalidOclcNumber:
            raise WorldcatSessionError("Invalid OCLC # was passed as an argument.")
=======
        oclcNumber = verify_oclc_number(oclcNumber)
>>>>>>> e8bd6092

        url = self._url_manage_ih_oclc_number_unset(oclcNumber)
        header = {"Accept": "application/json"}

        # prep request
        req = Request("POST", url, headers=header, hooks=hooks)
        prepared_request = self.prepare_request(req)

        # send request
        query = Query(self, prepared_request, timeout=self.timeout)

        return query.response

    def get_holding_codes(
        self,
        hooks: Optional[Dict[str, Callable]] = None,
    ) -> Optional[Response]:
        """
        Retrieve the all holding codes for the authenticated institution.
        Uses /manage/institution/holding-codes/ endpoint.

        Args:
            hooks:                  Requests library hook system that can be
                                    used for signal event handling, see more at:
                                    https://requests.readthedocs.io/en/master/user/advanced/#event-hooks
        Returns:
            `requests.Response` object
        """

        url = self._url_manage_ih_codes()
        header = {"Accept": "application/json"}

        # prep request
        req = Request("GET", url, headers=header, hooks=hooks)
        prepared_request = self.prepare_request(req)

        # send request
        query = Query(self, prepared_request, timeout=self.timeout)

        return query.response

    # Manage Local Bibliographic Data
    # def manage_lbd_create():

    # def manage_lbd_get():

    # def manage_lbd_replace():

    # def manage_lbd_delete():

    # # Manage Local Holdings Records

    # def manage_lhrs_create():

    # def manage_lhrs_get():

    # def manage_lhrs_replace():

    # def manage_lhrs_delete():

    # Search Member Shared Print Holdings
    def search_shared_print_holdings(
        self,
        oclcNumber: Union[int, str],
        isbn: Optional[str] = None,
        issn: Optional[str] = None,
        heldByGroup: Optional[str] = None,
        heldInState: Optional[str] = None,
        itemType: Optional[List[str]] = None,
        itemSubType: Optional[List[str]] = None,
        hooks: Optional[Dict[str, Callable]] = None,
    ) -> Response:
        """
        Finds member shared print holdings for specified item.
        Uses /search/bibs-retained-holdings endpoint.

        Args:
            oclcNumber:             OCLC bibliographic record number; can be
                                    an integer, or string that can include
                                    OCLC # prefix
            isbn:                   ISBN without any dashes,
                                    example: "978149191646x"
            issn:                   ISSN with hyphen, example: "0099-1234"
            heldByGroup:            limits to holdings held by institutions
                                    indicated by group symbol
            heldInState:            limits to holdings held by institutions in
                                    requested state, example: "US-NY"
            itemType:               limits results to specified item type
                                    examples: "book" or "vis"
            itemSubType:            limits results to specified item sub type
                                    examples: "book-digital" or "audiobook-cd"
            ""
        Returns:
            `requests.Response` object
        """
        if not any([oclcNumber, isbn, issn]):
            raise WorldcatSessionError(
                "Missing required argument. "
                "One of the following args are required: oclcNumber, issn, isbn"
            )

        if oclcNumber is not None:
            try:
                oclcNumber = verify_oclc_number(oclcNumber)
            except InvalidOclcNumber:
                raise WorldcatSessionError("Invalid OCLC # was passed as an argument")

        url = self._url_search_shared_print_holdings()
        header = {"Accept": "application/json"}
        payload = {
            "oclcNumber": oclcNumber,
            "isbn": isbn,
            "issn": issn,
            "heldByGroup": heldByGroup,
            "heldInState": heldInState,
            "itemType": itemType,
            "itemSubType": itemSubType,
        }

        # prep request
        req = Request("GET", url, params=payload, headers=header, hooks=hooks)
        prepared_request = self.prepare_request(req)

        # send request
        query = Query(self, prepared_request, timeout=self.timeout)

        return query.response

    # Search Member General Holdings
    def search_general_holdings(
        self,
        oclcNumber: Optional[Union[int, str]] = None,
        isbn: Optional[str] = None,
        issn: Optional[str] = None,
        holdingsAllEditions: Optional[bool] = None,
        holdingsAllVariantRecords: Optional[bool] = None,
        preferredLanguage: Optional[str] = None,
        holdingsFilterFormat: Optional[List[str]] = None,
        heldInCountry: Optional[str] = None,
        heldInState: Optional[str] = None,
        heldByGroup: Optional[str] = None,
        heldBySymbol: Optional[List[str]] = None,
        heldByInstitutionID: Optional[List[int]] = None,
        heldByLibraryType: Optional[List[str]] = None,
        lat: Optional[float] = None,
        lon: Optional[float] = None,
        distance: Optional[int] = None,
        unit: Optional[str] = None,
        hooks: Optional[Dict[str, Callable]] = None,
    ) -> Response:
        """
        Given a known item get summary of holdings and brief bib record
        Uses /search/bibs-summary-holdings endpoint.

        Args:
            oclcNumber:                 OCLC bibliographic record number; can be
                                        an integer, or string that can include
                                        OCLC # prefix
            isbn:                       ISBN without any dashes,
                                        example: '978149191646x'
            issn:                       ISSN (hyphenated, example: '0099-1234')
            holdingsAllEditions:        get holdings for all editions;
                                        options: True or False
            holdingsAllVariantRecords:  get holdings for specific edition across variant
                                        records; options: False, True
            preferredLanguage:          language of metadata description;
                                        default 'en' (English)
            holdingsFilterFormat:       get holdings for specific itemSubType,
                                        example: book-digital
            heldInCountry:              limits to holdings held by institutions
                                        in requested country
            heldInState:                limits to holdings held by institutions
                                        in requested state, example: "US-NY"
            heldByGroup:                limits to holdings held by institutions
                                        indicated by group symbol
            heldBySymbol:               limits to holdings held by institutions
                                        indicated by institution symbol
            heldByInstitutionID:        limits to holdings held by institutions
                                        indicated by institution registryID
            heldByLibraryType:          limits to holdings held by library type,
                                        options: "PUBLIC", "ALL"
            lat:                        limit to latitude, example: 37.502508
            lon:                        limit to longitute, example: -122.22702
            distance:                   distance from latitude and longitude
            unit:                       unit of distance param; options:
                                        'M' (miles) or 'K' (kilometers)
            hooks:                      Requests library hook system that can be
                                        used for signal event handling, see more at:
                                        https://requests.readthedocs.io/en/master/user/advanced/#event-hooks
        Returns:
            `requests.Response` object
        """
        if not any([oclcNumber, isbn, issn]):
            raise WorldcatSessionError(
                "Missing required argument. "
                "One of the following args are required: oclcNumber, issn, isbn"
            )
        if oclcNumber is not None:
            try:
                oclcNumber = verify_oclc_number(oclcNumber)
            except InvalidOclcNumber:
                raise WorldcatSessionError("Invalid OCLC # was passed as an argument")

        url = self._url_search_general_holdings()
        header = {"Accept": "application/json"}
        payload = {
            "oclcNumber": oclcNumber,
            "isbn": isbn,
            "issn": issn,
            "holdingsAllEditions": holdingsAllEditions,
            "holdingsAllVariantRecords": holdingsAllVariantRecords,
            "preferredLanguage": preferredLanguage,
            "holdingsFilterFormat": holdingsFilterFormat,
            "heldInCountry": heldInCountry,
            "heldInState": heldInState,
            "heldByGroup": heldByGroup,
            "heldBySymbol": heldBySymbol,
            "heldByInstitutionID": heldByInstitutionID,
            "heldByLibraryType": heldByLibraryType,
            "lat": lat,
            "lon": lon,
            "distance": distance,
            "unit": unit,
        }

        # prep request
        req = Request("GET", url, params=payload, headers=header, hooks=hooks)
        prepared_request = self.prepare_request(req)

        # send request
        query = Query(self, prepared_request, timeout=self.timeout)

        return query.response

    def search_general_holdings_summary(
        self,
        oclcNumber: Union[int, str],
        holdingsAllEditions: Optional[bool] = None,
        holdingsAllVariantRecords: Optional[bool] = None,
        preferredLanguage: Optional[str] = None,
        holdingsFilterFormat: Optional[List[str]] = None,
        heldInCountry: Optional[str] = None,
        heldInState: Optional[str] = None,
        heldByGroup: Optional[str] = None,
        heldBySymbol: Optional[List[str]] = None,
        heldByInstitutionID: Optional[List[int]] = None,
        heldByLibraryType: Optional[List[str]] = None,
        lat: Optional[float] = None,
        lon: Optional[float] = None,
        distance: Optional[int] = None,
        unit: Optional[str] = None,
        hooks: Optional[Dict[str, Callable]] = None,
    ) -> Response:
        """
        Given an OCLC number get summary of holdings
        Uses /search/summary-holdings/ endpoint.

        Args:
            oclcNumber:                 OCLC bibliographic record number; can be
                                        an integer, or string that can include
                                        OCLC # prefix
            holdingsAllEditions:        get holdings for all editions;
                                        options: True, False
            holdingsAllVariantRecords:  get holdings for specific edition across variant
                                        records; options: True, False
            preferredLanguage:          language of metadata description;
                                        default 'en' (English)
            holdingsFilterFormat:       get holdings for specific itemSubType,
                                        example: book-digital
            heldInCountry:              limits to holdings held by institutions
                                        in requested country
            heldInState:                limits to holdings held by institutions
                                        in requested state, example: "US-NY"
            heldByGroup:                limits to holdings held by institutions
                                        indicated by group symbol
            heldBySymbol:               limits to holdings held by institutions
                                        indicated by institution symbol
            heldByInstitutionID:        limits to holdings held by institutions
                                        indicated by institution registryID
            heldByLibraryType:          limits to holdings held by library type,
                                        options: "PUBLIC", "ALL"
            lat:                        limit to latitude, example: 37.502508
            lon:                        limit to longitute, example: -122.22702
            distance:                   distance from latitude and longitude
            unit:                       unit of distance param; options:
                                        'M' (miles) or 'K' (kilometers)
            hooks:                      Requests library hook system that can be
                                        used for signal event handling, see more at:
                                        https://requests.readthedocs.io/en/master/user/advanced/#event-hooks
        Returns:
            `requests.Response` object
        """
        try:
            oclcNumber = verify_oclc_number(oclcNumber)
        except InvalidOclcNumber:
            raise WorldcatSessionError("Invalid OCLC # was passed as an argument")

        url = self._url_search_general_holdings_summary()
        header = {"Accept": "application/json"}
        payload = {
            "oclcNumber": oclcNumber,
            "holdingsAllEditions": holdingsAllEditions,
            "holdingsAllVariantRecords": holdingsAllVariantRecords,
            "preferredLanguage": preferredLanguage,
            "holdingsFilterFormat": holdingsFilterFormat,
            "heldInCountry": heldInCountry,
            "heldInState": heldInState,
            "heldByGroup": heldByGroup,
            "heldBySymbol": heldBySymbol,
            "heldByInstitutionID": heldByInstitutionID,
            "heldByLibraryType": heldByLibraryType,
            "lat": lat,
            "lon": lon,
            "distance": distance,
            "unit": unit,
        }

        # prep request
        req = Request("GET", url, params=payload, headers=header, hooks=hooks)
        prepared_request = self.prepare_request(req)

        # send request
        query = Query(self, prepared_request, timeout=self.timeout)

        return query.response

    # Search Bibliographic Resources
    def search_brief_bibs(
        self,
        q: str,
        deweyNumber: Optional[List[str]] = None,
        datePublished: Optional[List[str]] = None,
        heldByGroup: Optional[str] = None,
        heldBySymbol: Optional[List[str]] = None,
        heldByInstitutionID: Optional[List[int]] = None,
        inLanguage: Optional[List[str]] = None,
        inCatalogLanguage: Optional[str] = "eng",
        materialType: Optional[str] = None,
        catalogSource: Optional[str] = None,
        itemType: Optional[List[str]] = None,
        itemSubType: Optional[List[str]] = None,
        retentionCommitments: Optional[bool] = None,
        spProgram: Optional[str] = None,
        genre: Optional[str] = None,
        topic: Optional[str] = None,
        subtopic: Optional[str] = None,
        audience: Optional[str] = None,
        content: Optional[List[str]] = None,
        openAccess: Optional[bool] = None,
        peerReviewed: Optional[bool] = None,
        facets: Optional[List[str]] = None,
        groupRelatedEditions: Optional[bool] = None,
        groupVariantRecords: Optional[bool] = None,
        preferredLanguage: Optional[str] = None,
        showHoldingsIndicators: Optional[bool] = None,
        lat: Optional[float] = None,
        lon: Optional[float] = None,
        distance: Optional[int] = None,
        unit: Optional[str] = None,
        orderBy: Optional[str] = "mostWidelyHeld",
        offset: Optional[int] = None,
        limit: Optional[int] = None,
        hooks: Optional[Dict[str, Callable]] = None,
    ) -> Response:
        """
        Search for brief bibliographic resources.
        Uses /search/brief-bibs endpoint.

        Args:
            q:                      query in the form of a keyword search or
                                    fielded search;
                                    examples:
                                        ti:Zendegi
                                        ti:"Czarne oceany"
                                        bn:9781680502404
                                        kw:python databases
                                        ti:Zendegi AND au:greg egan
                                        (au:Okken OR au:Myers) AND su:python
            deweyNumber:            limits the response to the
                                    specified dewey classification number(s);
                                    for multiple values repeat the parameter,
                                    example:
                                        '794,180'
            datePublished:          restricts the response to one or
                                    more dates, or to a range,
                                    examples:
                                        '2000'
                                        '2000-2005'
                                        '2000,2005'
            heldByGroup:            limits to holdings held by institutions
                                    indicated by group symbol
            heldBySymbol:           limits to holdings held by institutions
                                    indicated by institution symbol
            heldByInstitutionID:    limits to holdings held by institutions
                                    indicated by institution registryID
            inLanguage:             restricts the response to the single
                                    specified language, example: 'fre'
            inCataloglanguage:      restricts the response to specified
                                    cataloging language, example: 'eng';
                                    default 'eng'
            materialType:           restricts responses to specified material type,
                                    example: 'bks', 'vis'
            catalogSource:          restrict to responses to single OCLC symbol as
                                    the cataloging source, example: 'DLC'
            itemType:               restricts reponses to single specified OCLC
                                    top-level facet type, example: 'book'
            itemSubType:            restricts responses to single specified OCLC
                                    sub facet type, example: 'digital'
            retentionCommitments:   restricts responses to bibliographic records
                                    with retention commitment; True or False
            spProgram:              restricts responses to bibliographic records
                                    associated with particular shared print
                                    program
            genre:                  genre to limit results to (ge index)
            topic:                  topic to limit results to (s0 index)
            subtopic:               subtopic to limit results to (s1 index)
            audience:               audience to limit results to,
                                    available values: "juv", "nonJuv"
            content:                content to limit results to,
                                    avaiable values: "fic", "nonFic", "bio"
            openAccess:             limit to just open access content
            peerReviewed:           limit to just peer reviewed content
            facets:                 list of facets to restrict responses
                                    available values: 'subject', 'creator',
                                    'datePublished', 'genre', 'itemType',
                                    'itemSubTypeBrief', 'itemSubType', 'language',
                                    'topic', 'subtopic', 'content', 'audience',
                                    'databases'
            groupRelatedEditions:   whether or not use FRBR grouping,
                                    options: False, True (default is False)
            groupVariantRecords:    whether or not to group variant records.
                                    options: False, True (default False)
            preferredLanguage:      language of metadata description,
                                    default is "en" (English)
            showHoldingsIndicators: whether or not to show holdings indicators in
                                    response. options: False, True (default is False)
            lat:                    limit to latitude, example: 37.502508
            lon:                    limit to longitute, example: -122.22702
            distance:               distance from latitude and longitude
            unit:                   unit of distance param; options:
                                    'M' (miles) or 'K' (kilometers)
            orderBy:                results sort key;
                                    options:
                                        'library'
                                        'recency'
                                        'bestMatch'
                                        'creator'
                                        'publicationDateAsc'
                                        'publicationDateDesc'
                                        'mostWidelyHeld'
                                        'title'
                                    default is bestMatch
            offset:                 start position of bibliographic records to
                                    return; default 1
            limit:                  maximum nuber of records to return;
                                    maximum 50, default 10
            hooks:                  Requests library hook system that can be
                                    used for signal event handling, see more at:
                                    https://requests.readthedocs.io/en/master/user/advanced/#event-hooks

        Returns:
            `requests.Response` object

        """
        if not q:
            raise WorldcatSessionError("Argument 'q' is requried to construct query.")

        url = self._url_search_brief_bibs()
        header = {"Accept": "application/json"}
        payload = {
            "q": q,
            "deweyNumber": deweyNumber,
            "datePublished": datePublished,
            "heldByGroup": heldByGroup,
            "heldBySymbol": heldBySymbol,
            "heldByInstitutionID": heldByInstitutionID,
            "inLanguage": inLanguage,
            "inCatalogLanguage": inCatalogLanguage,
            "materialType": materialType,
            "catalogSource": catalogSource,
            "itemType": itemType,
            "itemSubType": itemSubType,
            "retentionCommitments": retentionCommitments,
            "spProgram": spProgram,
            "genre": genre,
            "topic": topic,
            "subtopic": subtopic,
            "audience": audience,
            "content": content,
            "openAccess": openAccess,
            "peerReviewed": peerReviewed,
            "facets": facets,
            "groupRelatedEditions": groupRelatedEditions,
            "groupVariantRecords": groupVariantRecords,
            "preferredLanguage": preferredLanguage,
            "showHoldingsIndicators": showHoldingsIndicators,
            "lat": lat,
            "lon": lon,
            "distance": distance,
            "unit": unit,
            "orderBy": orderBy,
            "offset": offset,
            "limit": limit,
        }

        # prep request
        req = Request("GET", url, params=payload, headers=header, hooks=hooks)
        prepared_request = self.prepare_request(req)

        # send request
        query = Query(self, prepared_request, timeout=self.timeout)

        return query.response

    def get_brief_bib(
        self, oclcNumber: Union[int, str], hooks: Optional[Dict[str, Callable]] = None
    ) -> Response:
        """
        Retrieve specific brief bibliographic resource.
        Uses /search/brief-bibs/{oclcNumber} endpoint.

        Args:
            oclcNumber:             OCLC bibliographic record number; can be
                                    an integer, or string that can include
                                    OCLC # prefix
            hooks:                  Requests library hook system that can be
                                    used for signal event handling, see more at:
                                    https://requests.readthedocs.io/en/master/user/advanced/#event-hooks
        Returns:
            `requests.Response` instance
        """
<<<<<<< HEAD

        try:
            oclcNumber = verify_oclc_number(oclcNumber)
        except InvalidOclcNumber:
            raise WorldcatSessionError("Invalid OCLC # was passed as an argument")
=======
        oclcNumber = verify_oclc_number(oclcNumber)
>>>>>>> e8bd6092

        url = self._url_search_brief_bibs_oclc_number(oclcNumber)
        header = {"Accept": "application/json"}

        # prep request
        req = Request("GET", url, headers=header, hooks=hooks)
        prepared_request = self.prepare_request(req)

        # send request
        query = Query(self, prepared_request, timeout=self.timeout)

        return query.response

    def search_brief_bib_other_editions(
        self,
        oclcNumber: Union[int, str],
        deweyNumber: Optional[List[str]] = None,
        datePublished: Optional[List[str]] = None,
        heldByGroup: Optional[str] = None,
        heldBySymbol: Optional[List[str]] = None,
        heldByInstitutionID: Optional[Union[int]] = None,
        inLanguage: Optional[str] = None,
        inCatalogLanguage: Optional[str] = None,
        materialType: Optional[str] = None,
        catalogSource: Optional[str] = None,
        itemType: Optional[List[str]] = None,
        itemSubType: Optional[List[str]] = None,
        retentionCommitments: Optional[bool] = None,
        spProgram: Optional[str] = None,
        genre: Optional[str] = None,
        topic: Optional[str] = None,
        subtopic: Optional[str] = None,
        audience: Optional[str] = None,
        content: Optional[List[str]] = None,
        openAccess: Optional[bool] = None,
        peerReviewed: Optional[bool] = None,
        facets: Optional[List[str]] = None,
        groupVariantRecords: Optional[bool] = None,
        preferredLanguage: Optional[str] = None,
        showHoldingsIndicators: Optional[bool] = None,
        offset: Optional[int] = None,
        limit: Optional[int] = None,
        orderBy: Optional[str] = None,
        hooks: Optional[Dict[str, Callable]] = None,
    ) -> Optional[Response]:
        """
        Retrieve other editions related to bibliographic resource with provided
        OCLC number.
        Uses /search/brief-bibs/{oclcNumber}/other-editions endpoint.

        Args:
            oclcNumber:             OCLC bibliographic record number; can be an
                                    integer, or string with or without OCLC # prefix
            deweyNumber:            limits the response to the
                                    specified dewey classification number(s);
                                    for multiple values repeat the parameter,
                                    example:
                                        '794,180'
            datePublished:          restricts the response to one or
                                    more dates, or to a range,
                                    examples:
                                        '2000'
                                        '2000-2005'
                                        '2000,2005'
            heldByGroup:            restricts to holdings held by group symbol
            heldBySymbol:           restricts to holdings with specified intitution
                                    symbol
            heldByInstitutionID:    restrict to specified institution regisgtryId
            inLanguage:             restrics the response to the single
                                    specified language, example: 'fre'
            inCataloglanguage:      restrics the response to specified
                                    cataloging language, example: 'eng';
                                    default 'eng'
            materialType:           restricts responses to specified material type,
                                    example: 'bks', 'vis'
            catalogSource:          restrict to responses to single OCLC symbol as
                                    the cataloging source, example: 'DLC'
            itemType:               restricts reponses to single specified OCLC
                                    top-level facet type, example: 'book'
            itemSubType:            restricts responses to single specified OCLC
                                    sub facet type, example: 'digital'
            retentionCommitments:   restricts responses to bibliographic records
                                    with retention commitment; True or False,
                                    default False
            spProgram:              restricts responses to bibliographic records
                                    associated with particular shared print
                                    program
            genre:                  genre to limit results to (ge index)
            topic:                  topic to limit results to (s0 index)
            subtopic:               subtopic to limit results to (s1 index)
            audience:               audience to limit results to,
                                    available values: "juv", "nonJuv"
            content:                content to limit results to
                                    avaiable values: "fic", "nonFic", "bio"
            openAccess:             limit to just open access content
            peerReviewed:           limit to just peer reviewed content
            facets:                 list of facets to restrict responses
                                    available values: 'subject', 'creator',
                                    'datePublished', 'genre', 'itemType',
                                    'itemSubTypeBrief', 'itemSubType', 'language',
                                    'topic', 'subtopic', 'content', 'audience',
                                    'databases'
            groupRelatedEditions:   whether or not use FRBR grouping,
                                    options: False, True (default is False)
            groupVariantRecords:    whether or not to group variant records.
                                    options: False, True (default False)
            preferredLanguage:      language of metadata description,
                                    default is "en" (English)
            showHoldingsIndicators: whether or not to show holdings indicators in
                                    response. options: False, True (default is False)
            offset:                 start position of bibliographic records to
                                    return; default 1
            limit:                  maximum nuber of records to return;
                                    maximum 50, default 10
            orderBy:                results sort key;
                                    options:
                                        'library'
                                        'recency'
                                        'bestMatch'
                                        'creator'
                                        'publicationDateAsc'
                                        'publicationDateDesc'
                                        'mostWidelyHeld'
                                        'title'
                                    default is bestMatch
            hooks:                  Requests library hook system that can be
                                    used for signal event handling, see more at:
                                    https://requests.readthedocs.io/en/master/user/advanced/#event-hooks
        Returns:
            `requests.Response` object
        """
<<<<<<< HEAD
        try:
            oclcNumber = verify_oclc_number(oclcNumber)
        except InvalidOclcNumber:
            raise WorldcatSessionError("Invalid OCLC # was passed as an argument")
=======
        if not q:
            raise TypeError("Argument 'q' is requried to construct query.")
>>>>>>> e8bd6092

        url = self._url_search_brief_bibs_other_editions(oclcNumber)
        header = {"Accept": "application/json"}
        payload = {
            "deweyNumber": deweyNumber,
            "datePublished": datePublished,
            "heldByGroup": heldByGroup,
            "heldBySymbol": heldBySymbol,
            "heldByInstitutionID": heldByInstitutionID,
            "inLanguage": inLanguage,
            "inCatalogLanguage": inCatalogLanguage,
            "materialType": materialType,
            "catalogSource": catalogSource,
            "itemType": itemType,
            "itemSubType": itemSubType,
            "retentionCommitments": retentionCommitments,
            "spProgram": spProgram,
            "genre": genre,
            "topic": topic,
            "subtopic": subtopic,
            "audience": audience,
            "content": content,
            "openAccess": openAccess,
            "peerReviewed": peerReviewed,
            "facets": facets,
            "groupVariantRecords": groupVariantRecords,
            "preferredLanguage": preferredLanguage,
            "showHoldingsIndicators": showHoldingsIndicators,
            "offset": offset,
            "limit": limit,
            "orderBy": orderBy,
        }

        # prep request
        req = Request("GET", url, params=payload, headers=header, hooks=hooks)
        prepared_request = self.prepare_request(req)

        # send request
        query = Query(self, prepared_request, timeout=self.timeout)

        return query.response

    def get_bib_classification(
        self,
        oclcNumber: Union[int, str],
        hooks: Optional[Dict[str, Callable]] = None,
    ) -> Optional[Response]:
        """
        Retrieve classification recommendations for an OCLC number.
        Uses /search/classification-bibs/{oclcNumber}/other-editions endpoint.

        Args:
            oclcNumber:             OCLC bibliographic record number; can be an
                                    integer, or string with or without OCLC # prefix
            hooks:                  Requests library hook system that can be
                                    used for signal event handling, see more at:
                                    https://requests.readthedocs.io/en/master/user/advanced/#event-hooks
        Returns:
            `requests.Response` object
        """
<<<<<<< HEAD
        try:
            oclcNumber = verify_oclc_number(oclcNumber)
        except InvalidOclcNumber:
            raise WorldcatSessionError("Invalid OCLC # was passed as an argument")
=======

        vetted_numbers = verify_oclc_numbers(oclcNumbers)

        header = {"Accept": response_format}
        url = self._url_bib_check_oclc_numbers()
        payload = {"oclcNumbers": ",".join(vetted_numbers)}

        # prep request
        req = Request("GET", url, params=payload, headers=header, hooks=hooks)
        prepared_request = self.prepare_request(req)

        # send request
        query = Query(self, prepared_request, timeout=self.timeout)

        return query.response

    def search_general_holdings(
        self,
        oclcNumber: Union[int, str, None] = None,
        isbn: Optional[str] = None,
        issn: Optional[str] = None,
        holdingsAllEditions: Optional[bool] = None,
        holdingsAllVariantRecords: Optional[bool] = None,
        preferredLanguage: Optional[str] = None,
        heldInCountry: Optional[str] = None,
        heldByGroup: Optional[str] = None,
        lat: Optional[float] = None,
        lon: Optional[float] = None,
        distance: Optional[int] = None,
        unit: Optional[str] = None,
        offset: Optional[int] = None,
        limit: Optional[int] = None,
        hooks: Optional[Dict[str, Callable]] = None,
    ) -> Optional[Response]:
        """
        Given a known item gets summary of holdings.
        Uses /bibs-summary-holdings endpoint.

        Args:
            oclcNumber:                 OCLC bibliographic record number; can be
                                        an integer, or string that can include
                                        OCLC # prefix
            isbn:                       ISBN without any dashes,
                                        example: '978149191646x'
            issn:                       ISSN (hyphenated, example: '0099-1234')
            holdingsAllEditions:        get holdings for all editions;
                                        options: True or False
            holdingsAllVariantRecords:  get holdings for specific edition across variant
                                        records; options: False, True
            preferredLanguage:          language of metadata description;
                                        default 'en' (English)
            heldInCountry:              restricts to holdings held by institutions
                                        in requested country
            heldByGroup:                limits to holdings held by indicated by
                                        symbol group
            lat:                        limit to latitude, example: 37.502508
            lon:                        limit to longitute, example: -122.22702
            distance:                   distance from latitude and longitude
            unit:                       unit of distance param; options:
                                        'M' (miles) or 'K' (kilometers)
            offset:                     start position of bibliographic records to
                                        return; default 1
            limit:                      maximum nuber of records to return;
                                        maximum 50, default 10
            hooks:                      Requests library hook system that can be
                                        used for signal event handling, see more at:
                                        https://requests.readthedocs.io/en/master/user/advanced/#event-hooks
        Returns:
            `requests.Response` object
        """
        if not any([oclcNumber, isbn, issn]):
            raise TypeError(
                "Missing required argument. "
                "One of the following args are required: oclcNumber, issn, isbn"
            )
        if oclcNumber is not None:
            oclcNumber = verify_oclc_number(oclcNumber)
>>>>>>> e8bd6092

        url = self._url_search_classification_bibs(oclcNumber)
        header = {"Accept": "application/json"}

        # prep request
        req = Request("GET", url, headers=header, hooks=hooks)
        prepared_request = self.prepare_request(req)

        # send request
        query = Query(self, prepared_request, timeout=self.timeout)

        return query.response

<<<<<<< HEAD
    # Search Local Holdings Resources
    # def search_lhr_shared_print():

    # def search_lhr_control_number():
=======
    def search_shared_print_holdings(
        self,
        oclcNumber: Union[int, str, None] = None,
        isbn: Optional[str] = None,
        issn: Optional[str] = None,
        heldByGroup: Optional[str] = None,
        heldInState: Optional[str] = None,
        itemType: Optional[str] = None,
        itemSubType: Optional[str] = None,
        offset: Optional[int] = None,
        limit: Optional[int] = None,
        hooks: Optional[Dict[str, Callable]] = None,
    ) -> Optional[Response]:
        """
        Finds member shared print holdings for specified item.
        Uses /bibs-retained-holdings endpoint.

        Args:
            oclcNumber:             OCLC bibliographic record number; can be
                                    an integer, or string that can include
                                    OCLC # prefix
            isbn:                   ISBN without any dashes,
                                    example: '978149191646x'
            issn:                   ISSN (hyphenated, example: '0099-1234')
            heldByGroup:            restricts to holdings held by group symbol
            heldInState:            restricts to holings held by institutions
                                    in requested state, example: "NY"
            itemType:               restricts results to specified item type (example
                                    'book' or 'vis')
            itemSubType:            restricts results to specified item sub type
                                    examples: 'book-digital' or 'audiobook-cd'
            offset:                 start position of bibliographic records to
                                    return; default 1
            limit:                  maximum nuber of records to return;
                                    maximum 50, default 10
            ""
        Returns:
            `requests.Response` object
        """
        if not any([oclcNumber, isbn, issn]):
            raise TypeError(
                "Missing required argument. "
                "One of the following args are required: oclcNumber, issn, isbn"
            )

        if oclcNumber is not None:
            oclcNumber = verify_oclc_number(oclcNumber)
>>>>>>> e8bd6092

    # def search_lhr():

    # def browse_lhr():

    # Search Local Bib Resources
    # def search_lbd_control_number():

    # def search_lbd():<|MERGE_RESOLUTION|>--- conflicted
+++ resolved
@@ -21,14 +21,7 @@
         self,
         authorization: WorldcatAccessToken,
         agent: Optional[str] = None,
-<<<<<<< HEAD
-        timeout: Union[int, float, Tuple[int, int], Tuple[float, float]] = (
-            5,
-            5,
-        ),
-=======
         timeout: Union[int, float, Tuple[int, int], Tuple[float, float], None] = None,
->>>>>>> e8bd6092
     ) -> None:
         """
         Args:
@@ -132,7 +125,6 @@
         base_url = self._url_base()
         return f"{base_url}/search/summary-holdings"
 
-<<<<<<< HEAD
     def _url_search_brief_bibs(self) -> str:
         base_url = self._url_base()
         return f"{base_url}/search/brief-bibs"
@@ -182,11 +174,6 @@
         recordFormat: Optional[str],
         hooks: Optional[Dict[str, Callable]] = None,
     ) -> Response:
-=======
-    def get_brief_bib(
-        self, oclcNumber: Union[int, str], hooks: Optional[Dict[str, Callable]] = None
-    ) -> Optional[Response]:
->>>>>>> e8bd6092
         """
         Given a bib record, validate that record conforms to MARC standards
         Uses /manage/bibs/validate/{validationLevel} endpoint.
@@ -212,9 +199,7 @@
             "validateAdd",
             "validateReplace",
         ]:
-            raise WorldcatSessionError(
-                "Invalid validationLevel was passed as an argument"
-            )
+            raise TypeError("Invalid validationLevel was passed as an argument")
 
         # defaults to validateFull if validationLevel is not provided
         if not validationLevel:
@@ -240,7 +225,7 @@
         self,
         oclcNumbers: Union[str, List[Union[str, int]]],
         hooks: Optional[Dict[str, Callable]] = None,
-    ) -> Response:
+    ) -> Optional[Response]:
         """
         Retrieve current OCLC control numbers
         Uses /manage/bibs/current endpoint.
@@ -256,15 +241,8 @@
         Returns:
             `requests.Response` instance
         """
-<<<<<<< HEAD
-
-        try:
-            vetted_numbers = verify_oclc_numbers(oclcNumbers)
-        except InvalidOclcNumber as exc:
-            raise WorldcatSessionError(exc)
-=======
-        oclcNumber = verify_oclc_number(oclcNumber)
->>>>>>> e8bd6092
+
+        vetted_numbers = verify_oclc_numbers(oclcNumbers)
 
         url = self._url_manage_bib_current_oclc_number()
         header = {"Accept": "application/json"}
@@ -299,16 +277,12 @@
         Returns:
             `requests.Response` instance
         """
-<<<<<<< HEAD
-=======
-        oclcNumber = verify_oclc_number(oclcNumber)
->>>>>>> e8bd6092
 
         if recordFormat and recordFormat not in [
             "application/marc",
             "application/marcxml+xml",
         ]:
-            raise WorldcatSessionError("Invalid recordFormat was passed as an argument")
+            raise TypeError("Invalid recordFormat was passed as an argument")
 
         url = self._url_manage_bib_create()
         header = {"Accept": "application/json", "content-type": recordFormat}
@@ -344,14 +318,7 @@
         Returns:
             `requests.Response` instance
         """
-<<<<<<< HEAD
-        try:
-            oclcNumber = verify_oclc_number(oclcNumber)
-        except InvalidOclcNumber:
-            raise WorldcatSessionError("Invalid OCLC # was passed as an argument.")
-=======
         oclcNumber = verify_oclc_number(oclcNumber)
->>>>>>> e8bd6092
 
         # defaults to marcxml if responseFormat is not provided
         if not responseFormat:
@@ -393,20 +360,13 @@
         Returns:
             `requests.Response` instance
         """
-<<<<<<< HEAD
-        try:
-            oclcNumber = verify_oclc_number(oclcNumber)
-        except InvalidOclcNumber:
-            raise WorldcatSessionError("Invalid OCLC # was passed as an argument.")
-=======
         oclcNumber = verify_oclc_number(oclcNumber)
->>>>>>> e8bd6092
 
         if recordFormat and recordFormat not in [
             "application/marc",
             "application/marcxml+xml",
         ]:
-            raise WorldcatSessionError("Invalid recordFormat was passed as an argument")
+            raise TypeError("Invalid recordFormat was passed as an argument")
 
         url = self._url_manage_bib(oclcNumber)
         header = {"Accept": "application/json", "content-type": recordFormat}
@@ -440,7 +400,6 @@
         Returns:
             `requests.Response` instance
         """
-<<<<<<< HEAD
         # work in progress
         # takes MARC XML or MARC21 as request body
 
@@ -448,10 +407,7 @@
             "application/marc",
             "application/marcxml+xml",
         ]:
-            raise WorldcatSessionError("Invalid recordFormat was passed as an argument")
-=======
-        oclcNumber = verify_oclc_number(oclcNumber)
->>>>>>> e8bd6092
+            raise TypeError("Invalid recordFormat was passed as an argument")
 
         url = self._url_manage_bib_match()
         header = {"Accept": "application/json", "content-type": recordFormat}
@@ -471,11 +427,7 @@
         self,
         oclcNumbers: Union[str, List[Union[str, int]]],
         hooks: Optional[Dict[str, Callable]] = None,
-<<<<<<< HEAD
-    ) -> Response:
-=======
-    ) -> List[Optional[Response]]:
->>>>>>> e8bd6092
+    ) -> Optional[Response]:
         """
         Retrieves Worldcat holdings status of records with provided OCLC number(s).
         The service automatically recognizes institution based on the issued access
@@ -493,15 +445,7 @@
         Returns:
             `requests.Response` object
         """
-<<<<<<< HEAD
-        try:
-            vetted_numbers = verify_oclc_numbers(oclcNumbers)
-        except InvalidOclcNumber as exc:
-            raise WorldcatSessionError(exc)
-=======
-        responses = []
         vetted_numbers = verify_oclc_numbers(oclcNumbers)
->>>>>>> e8bd6092
 
         url = self._url_manage_ih_current()
         header = {"Accept": "application/json"}
@@ -521,11 +465,7 @@
         record: str,
         recordFormat: str,
         hooks: Optional[Dict[str, Callable]] = None,
-<<<<<<< HEAD
-    ) -> Response:
-=======
-    ) -> List[Optional[Response]]:
->>>>>>> e8bd6092
+    ) -> Optional[Response]:
         """
         Set holdings on a bib record
         Uses /manage/institution/holdings/set/ endpoint.
@@ -540,12 +480,11 @@
         Returns:
             `requests.Response` object
         """
-<<<<<<< HEAD
         if recordFormat and recordFormat not in [
             "application/marc",
             "application/marcxml+xml",
         ]:
-            raise WorldcatSessionError("Invalid recordFormat was passed as an argument")
+            raise TypeError("Invalid recordFormat was passed as an argument")
 
         url = self._url_manage_ih_set()
         header = {"Accept": "application/json", "content-type": recordFormat}
@@ -558,17 +497,13 @@
         query = Query(self, prepared_request, timeout=self.timeout)
 
         return query.response
-=======
-        responses = []
-        vetted_numbers = verify_oclc_numbers(oclcNumbers)
->>>>>>> e8bd6092
 
     def bib_holding_unset(
         self,
         record: str,
         recordFormat: str,
         hooks: Optional[Dict[str, Callable]] = None,
-    ) -> Response:
+    ) -> Optional[Response]:
         """
         Unset holdings on a bib record
         Uses /manage/institution/holdings/unset/ endpoint.
@@ -587,7 +522,7 @@
             "application/marc",
             "application/marcxml+xml",
         ]:
-            raise WorldcatSessionError("Invalid recordFormat was passed as an argument")
+            raise TypeError("Invalid recordFormat was passed as an argument")
 
         url = self._url_manage_ih_unset()
         header = {"Accept": "application/json", "content-type": recordFormat}
@@ -619,14 +554,8 @@
         Returns:
             `requests.Response` object
         """
-<<<<<<< HEAD
-        try:
-            oclcNumber = verify_oclc_number(oclcNumber)
-        except InvalidOclcNumber:
-            raise WorldcatSessionError("Invalid OCLC # was passed as an argument.")
-=======
+
         oclcNumber = verify_oclc_number(oclcNumber)
->>>>>>> e8bd6092
 
         url = self._url_manage_ih_oclc_number_set(oclcNumber)
         header = {"Accept": "application/json"}
@@ -658,14 +587,8 @@
         Returns:
             `requests.Response` object
         """
-<<<<<<< HEAD
-        try:
-            oclcNumber = verify_oclc_number(oclcNumber)
-        except InvalidOclcNumber:
-            raise WorldcatSessionError("Invalid OCLC # was passed as an argument.")
-=======
+
         oclcNumber = verify_oclc_number(oclcNumber)
->>>>>>> e8bd6092
 
         url = self._url_manage_ih_oclc_number_unset(oclcNumber)
         header = {"Accept": "application/json"}
@@ -694,7 +617,6 @@
         Returns:
             `requests.Response` object
         """
-
         url = self._url_manage_ih_codes()
         header = {"Accept": "application/json"}
 
@@ -737,7 +659,7 @@
         itemType: Optional[List[str]] = None,
         itemSubType: Optional[List[str]] = None,
         hooks: Optional[Dict[str, Callable]] = None,
-    ) -> Response:
+    ) -> Optional[Response]:
         """
         Finds member shared print holdings for specified item.
         Uses /search/bibs-retained-holdings endpoint.
@@ -762,16 +684,13 @@
             `requests.Response` object
         """
         if not any([oclcNumber, isbn, issn]):
-            raise WorldcatSessionError(
+            raise TypeError(
                 "Missing required argument. "
                 "One of the following args are required: oclcNumber, issn, isbn"
             )
 
         if oclcNumber is not None:
-            try:
-                oclcNumber = verify_oclc_number(oclcNumber)
-            except InvalidOclcNumber:
-                raise WorldcatSessionError("Invalid OCLC # was passed as an argument")
+            oclcNumber = verify_oclc_number(oclcNumber)
 
         url = self._url_search_shared_print_holdings()
         header = {"Accept": "application/json"}
@@ -815,7 +734,7 @@
         distance: Optional[int] = None,
         unit: Optional[str] = None,
         hooks: Optional[Dict[str, Callable]] = None,
-    ) -> Response:
+    ) -> Optional[Response]:
         """
         Given a known item get summary of holdings and brief bib record
         Uses /search/bibs-summary-holdings endpoint.
@@ -859,15 +778,13 @@
             `requests.Response` object
         """
         if not any([oclcNumber, isbn, issn]):
-            raise WorldcatSessionError(
+            raise TypeError(
                 "Missing required argument. "
                 "One of the following args are required: oclcNumber, issn, isbn"
             )
+
         if oclcNumber is not None:
-            try:
-                oclcNumber = verify_oclc_number(oclcNumber)
-            except InvalidOclcNumber:
-                raise WorldcatSessionError("Invalid OCLC # was passed as an argument")
+            oclcNumber = verify_oclc_number(oclcNumber)
 
         url = self._url_search_general_holdings()
         header = {"Accept": "application/json"}
@@ -918,7 +835,7 @@
         distance: Optional[int] = None,
         unit: Optional[str] = None,
         hooks: Optional[Dict[str, Callable]] = None,
-    ) -> Response:
+    ) -> Optional[Response]:
         """
         Given an OCLC number get summary of holdings
         Uses /search/summary-holdings/ endpoint.
@@ -958,10 +875,7 @@
         Returns:
             `requests.Response` object
         """
-        try:
-            oclcNumber = verify_oclc_number(oclcNumber)
-        except InvalidOclcNumber:
-            raise WorldcatSessionError("Invalid OCLC # was passed as an argument")
+        oclcNumber = verify_oclc_number(oclcNumber)
 
         url = self._url_search_general_holdings_summary()
         header = {"Accept": "application/json"}
@@ -1029,7 +943,7 @@
         offset: Optional[int] = None,
         limit: Optional[int] = None,
         hooks: Optional[Dict[str, Callable]] = None,
-    ) -> Response:
+    ) -> Optional[Response]:
         """
         Search for brief bibliographic resources.
         Uses /search/brief-bibs endpoint.
@@ -1131,7 +1045,7 @@
 
         """
         if not q:
-            raise WorldcatSessionError("Argument 'q' is requried to construct query.")
+            raise TypeError("Argument 'q' is requried to construct query.")
 
         url = self._url_search_brief_bibs()
         header = {"Accept": "application/json"}
@@ -1182,7 +1096,7 @@
 
     def get_brief_bib(
         self, oclcNumber: Union[int, str], hooks: Optional[Dict[str, Callable]] = None
-    ) -> Response:
+    ) -> Optional[Response]:
         """
         Retrieve specific brief bibliographic resource.
         Uses /search/brief-bibs/{oclcNumber} endpoint.
@@ -1197,15 +1111,8 @@
         Returns:
             `requests.Response` instance
         """
-<<<<<<< HEAD
-
-        try:
-            oclcNumber = verify_oclc_number(oclcNumber)
-        except InvalidOclcNumber:
-            raise WorldcatSessionError("Invalid OCLC # was passed as an argument")
-=======
+
         oclcNumber = verify_oclc_number(oclcNumber)
->>>>>>> e8bd6092
 
         url = self._url_search_brief_bibs_oclc_number(oclcNumber)
         header = {"Accept": "application/json"}
@@ -1337,15 +1244,7 @@
         Returns:
             `requests.Response` object
         """
-<<<<<<< HEAD
-        try:
-            oclcNumber = verify_oclc_number(oclcNumber)
-        except InvalidOclcNumber:
-            raise WorldcatSessionError("Invalid OCLC # was passed as an argument")
-=======
-        if not q:
-            raise TypeError("Argument 'q' is requried to construct query.")
->>>>>>> e8bd6092
+        oclcNumber = verify_oclc_number(oclcNumber)
 
         url = self._url_search_brief_bibs_other_editions(oclcNumber)
         header = {"Accept": "application/json"}
@@ -1406,90 +1305,8 @@
         Returns:
             `requests.Response` object
         """
-<<<<<<< HEAD
-        try:
-            oclcNumber = verify_oclc_number(oclcNumber)
-        except InvalidOclcNumber:
-            raise WorldcatSessionError("Invalid OCLC # was passed as an argument")
-=======
-
-        vetted_numbers = verify_oclc_numbers(oclcNumbers)
-
-        header = {"Accept": response_format}
-        url = self._url_bib_check_oclc_numbers()
-        payload = {"oclcNumbers": ",".join(vetted_numbers)}
-
-        # prep request
-        req = Request("GET", url, params=payload, headers=header, hooks=hooks)
-        prepared_request = self.prepare_request(req)
-
-        # send request
-        query = Query(self, prepared_request, timeout=self.timeout)
-
-        return query.response
-
-    def search_general_holdings(
-        self,
-        oclcNumber: Union[int, str, None] = None,
-        isbn: Optional[str] = None,
-        issn: Optional[str] = None,
-        holdingsAllEditions: Optional[bool] = None,
-        holdingsAllVariantRecords: Optional[bool] = None,
-        preferredLanguage: Optional[str] = None,
-        heldInCountry: Optional[str] = None,
-        heldByGroup: Optional[str] = None,
-        lat: Optional[float] = None,
-        lon: Optional[float] = None,
-        distance: Optional[int] = None,
-        unit: Optional[str] = None,
-        offset: Optional[int] = None,
-        limit: Optional[int] = None,
-        hooks: Optional[Dict[str, Callable]] = None,
-    ) -> Optional[Response]:
-        """
-        Given a known item gets summary of holdings.
-        Uses /bibs-summary-holdings endpoint.
-
-        Args:
-            oclcNumber:                 OCLC bibliographic record number; can be
-                                        an integer, or string that can include
-                                        OCLC # prefix
-            isbn:                       ISBN without any dashes,
-                                        example: '978149191646x'
-            issn:                       ISSN (hyphenated, example: '0099-1234')
-            holdingsAllEditions:        get holdings for all editions;
-                                        options: True or False
-            holdingsAllVariantRecords:  get holdings for specific edition across variant
-                                        records; options: False, True
-            preferredLanguage:          language of metadata description;
-                                        default 'en' (English)
-            heldInCountry:              restricts to holdings held by institutions
-                                        in requested country
-            heldByGroup:                limits to holdings held by indicated by
-                                        symbol group
-            lat:                        limit to latitude, example: 37.502508
-            lon:                        limit to longitute, example: -122.22702
-            distance:                   distance from latitude and longitude
-            unit:                       unit of distance param; options:
-                                        'M' (miles) or 'K' (kilometers)
-            offset:                     start position of bibliographic records to
-                                        return; default 1
-            limit:                      maximum nuber of records to return;
-                                        maximum 50, default 10
-            hooks:                      Requests library hook system that can be
-                                        used for signal event handling, see more at:
-                                        https://requests.readthedocs.io/en/master/user/advanced/#event-hooks
-        Returns:
-            `requests.Response` object
-        """
-        if not any([oclcNumber, isbn, issn]):
-            raise TypeError(
-                "Missing required argument. "
-                "One of the following args are required: oclcNumber, issn, isbn"
-            )
-        if oclcNumber is not None:
-            oclcNumber = verify_oclc_number(oclcNumber)
->>>>>>> e8bd6092
+
+        oclcNumber = verify_oclc_number(oclcNumber)
 
         url = self._url_search_classification_bibs(oclcNumber)
         header = {"Accept": "application/json"}
@@ -1503,60 +1320,10 @@
 
         return query.response
 
-<<<<<<< HEAD
     # Search Local Holdings Resources
     # def search_lhr_shared_print():
 
     # def search_lhr_control_number():
-=======
-    def search_shared_print_holdings(
-        self,
-        oclcNumber: Union[int, str, None] = None,
-        isbn: Optional[str] = None,
-        issn: Optional[str] = None,
-        heldByGroup: Optional[str] = None,
-        heldInState: Optional[str] = None,
-        itemType: Optional[str] = None,
-        itemSubType: Optional[str] = None,
-        offset: Optional[int] = None,
-        limit: Optional[int] = None,
-        hooks: Optional[Dict[str, Callable]] = None,
-    ) -> Optional[Response]:
-        """
-        Finds member shared print holdings for specified item.
-        Uses /bibs-retained-holdings endpoint.
-
-        Args:
-            oclcNumber:             OCLC bibliographic record number; can be
-                                    an integer, or string that can include
-                                    OCLC # prefix
-            isbn:                   ISBN without any dashes,
-                                    example: '978149191646x'
-            issn:                   ISSN (hyphenated, example: '0099-1234')
-            heldByGroup:            restricts to holdings held by group symbol
-            heldInState:            restricts to holings held by institutions
-                                    in requested state, example: "NY"
-            itemType:               restricts results to specified item type (example
-                                    'book' or 'vis')
-            itemSubType:            restricts results to specified item sub type
-                                    examples: 'book-digital' or 'audiobook-cd'
-            offset:                 start position of bibliographic records to
-                                    return; default 1
-            limit:                  maximum nuber of records to return;
-                                    maximum 50, default 10
-            ""
-        Returns:
-            `requests.Response` object
-        """
-        if not any([oclcNumber, isbn, issn]):
-            raise TypeError(
-                "Missing required argument. "
-                "One of the following args are required: oclcNumber, issn, isbn"
-            )
-
-        if oclcNumber is not None:
-            oclcNumber = verify_oclc_number(oclcNumber)
->>>>>>> e8bd6092
 
     # def search_lhr():
 
