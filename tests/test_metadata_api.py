# -*- coding: utf-8 -*-

from contextlib import contextmanager
import datetime
import os
from types import GeneratorType

import pytest


from bookops_worldcat import MetadataSession, WorldcatAccessToken
from bookops_worldcat.errors import (
    WorldcatRequestError,
    WorldcatAuthorizationError,
    InvalidOclcNumber,
)


@contextmanager
def does_not_raise():
    yield


class TestMockedMetadataSession:
    """Tests MetadataSession methods with mocking"""

    def test_base_session_initiation(self, mock_token):
        with MetadataSession(authorization=mock_token) as session:
            assert type(session.authorization).__name__ == "WorldcatAccessToken"

            # test header set up correctly:
            assert (
                session.headers["Authorization"]
                == "Bearer tk_Yebz4BpEp9dAsghA7KpWx6dYD1OZKWBlHjqW"
            )

    def test_missing_authorization(self):
        with pytest.raises(TypeError):
            MetadataSession()

    def test_invalid_authorizaiton(self):
        err_msg = "Argument 'authorization' must be 'WorldcatAccessToken' object."
        with pytest.raises(TypeError) as exc:
            MetadataSession(authorization="my_token")
        assert err_msg in str(exc.value)

    def test_get_new_access_token(self, mock_token, mock_now):
        assert mock_token.is_expired() is False
        with MetadataSession(authorization=mock_token) as session:
            session.authorization.token_expires_at = datetime.datetime.now(
                datetime.timezone.utc
            ) - datetime.timedelta(0, 1)
            assert session.authorization.is_expired() is True
            session._get_new_access_token()
            assert session.authorization.token_expires_at == datetime.datetime(
                2020, 1, 1, 17, 19, 58, tzinfo=datetime.timezone.utc
            )
            assert session.authorization.is_expired() is False

    def test_get_new_access_token_exceptions(self, stub_session, mock_timeout):
        with pytest.raises(WorldcatAuthorizationError):
            stub_session._get_new_access_token()

    @pytest.mark.parametrize(
        "oclcNumbers,expectation",
        [
            pytest.param([], [], id="empty list"),
            pytest.param(["1", "2", "3"], ["1,2,3"], id="list of str"),
            pytest.param(["1"], ["1"], id="list of one"),
            pytest.param(["1"] * 50, [",".join(["1"] * 50)], id="full batch"),
            pytest.param(["1"] * 51, [",".join(["1"] * 50), "1"], id="2 batches"),
            pytest.param(
                ["1"] * 103,
                [",".join(["1"] * 50), ",".join(["1"] * 50), "1,1,1"],
                id="3 batches",
            ),
        ],
    )
    def test_split_into_legal_volume(self, stub_session, oclcNumbers, expectation):
        batches = stub_session._split_into_legal_volume(oclcNumbers)
        assert isinstance(batches, GeneratorType)
        all_batches = [b for b in batches]
        assert all_batches == expectation

    def test_url_base(self, stub_session):
        assert stub_session._url_base() == "https://metadata.api.oclc.org/worldcat"

    @pytest.mark.parametrize(
        "validationLevel",
        ["vaidateFull", "validateAdd", "validateReplace"],
    )
    def test_url_manage_bib_validate(self, validationLevel, stub_session):
        assert (
            stub_session._url_manage_bib_validate(validationLevel)
            == f"https://metadata.api.oclc.org/worldcat/manage/bibs/validate/{validationLevel}"
        )

    def test_url_manage_bib_current_oclc_number(self, stub_session):
        assert (
            stub_session._url_manage_bib_current_oclc_number()
            == "https://metadata.api.oclc.org/worldcat/manage/bibs/current"
        )

    def test_url_manage_bib_create(self, stub_session):
        assert (
            stub_session._url_manage_bib_create()
            == "https://metadata.api.oclc.org/worldcat/manage/bibs"
        )

    @pytest.mark.parametrize(
        "oclcNumber",
        ["850940461", "850940463", 850940467],
    )
    def test_url_manage_bib(self, oclcNumber, stub_session):
        assert (
            stub_session._url_manage_bib(oclcNumber)
            == f"https://metadata.api.oclc.org/worldcat/manage/bibs/{oclcNumber}"
        )

    def test_url_manage_bib_match(self, stub_session):
        assert (
            stub_session._url_manage_bib_match()
            == "https://metadata.api.oclc.org/worldcat/manage/bibs/match"
        )

    def test_url_manage_ih_current(self, stub_session):
        assert (
            stub_session._url_manage_ih_current()
            == "https://metadata.api.oclc.org/worldcat/manage/institution/holdings/current"
        )

    def test_url_manage_ih_set(self, stub_session):
        assert (
            stub_session._url_manage_ih_set()
            == "https://metadata.api.oclc.org/worldcat/manage/institution/holdings/set"
        )

    def test_url_manage_ih_unset(self, stub_session):
        assert (
            stub_session._url_manage_ih_unset()
            == "https://metadata.api.oclc.org/worldcat/manage/institution/holdings/unset"
        )

    @pytest.mark.parametrize(
        "oclcNumber",
        ["850940461", "850940463", 850940467],
    )
    def test_url_manage_ih_oclc_number_set(self, oclcNumber, stub_session):
        assert (
            stub_session._url_manage_ih_oclc_number_set(oclcNumber)
            == f"https://metadata.api.oclc.org/worldcat/manage/institution/holdings/{oclcNumber}/set"
        )

    @pytest.mark.parametrize(
        "oclcNumber",
        ["850940461", "850940463", 850940467],
    )
    def test_url_manage_ih_oclc_number_unset(self, oclcNumber, stub_session):
        assert (
            stub_session._url_manage_ih_oclc_number_unset(oclcNumber)
            == f"https://metadata.api.oclc.org/worldcat/manage/institution/holdings/{oclcNumber}/unset"
        )

    def test_url_manage_ih_codes(self, stub_session):
        assert (
            stub_session._url_manage_ih_codes()
            == "https://metadata.api.oclc.org/worldcat/manage/institution/holding-codes"
        )

    def test_url_manage_lbd_create(self, stub_session):
        assert (
            stub_session._url_manage_lbd_create()
            == "https://metadata.api.oclc.org/worldcat/manage/lbds"
        )

    @pytest.mark.parametrize(
        "controlNumber",
        ["12345", 12345],
    )
    def test_url_manage_lbd(self, controlNumber, stub_session):
        assert (
            stub_session._url_manage_lbd(controlNumber)
            == f"https://metadata.api.oclc.org/worldcat/manage/lbds/{controlNumber}"
        )

    def test_url_manage_lhr_create(self, stub_session):
        assert (
            stub_session._url_manage_lhr_create()
            == "https://metadata.api.oclc.org/worldcat/manage/lhrs"
        )

<<<<<<< HEAD
    @pytest.mark.parametrize(
        "controlNumber",
        ["12345", 12345],
    )
    def test_url_manage_lhr(self, controlNumber, stub_session):
        assert (
            stub_session._url_manage_lhr(controlNumber)
            == f"https://metadata.api.oclc.org/worldcat/manage/lhrs/{controlNumber}"
=======
    @pytest.mark.http_code(200)
    def test_get_brief_bib(self, stub_session, mock_session_response):
        assert stub_session.get_brief_bib(12345).status_code == 200

    def test_get_brief_bib_no_oclcNumber_passed(self, stub_session):
        with pytest.raises(TypeError):
            stub_session.get_brief_bib()

    def test_get_brief_bib_None_oclcNumber_passed(self, stub_session):
        with pytest.raises(InvalidOclcNumber):
            stub_session.get_brief_bib(oclcNumber=None)

    @pytest.mark.http_code(200)
    def test_get_brief_bib_with_stale_token(
        self, mock_now, stub_session, mock_session_response
    ):
        stub_session.authorization.token_expires_at = datetime.datetime.now(
            datetime.timezone.utc
        ) - datetime.timedelta(0, 1)
        assert stub_session.authorization.is_expired() is True
        response = stub_session.get_brief_bib(oclcNumber=12345)
        assert stub_session.authorization.token_expires_at == datetime.datetime(
            2020, 1, 1, 17, 19, 58, tzinfo=datetime.timezone.utc
>>>>>>> e8bd6092
        )

    def test_url_search_shared_print_holdings(self, stub_session):
        assert (
<<<<<<< HEAD
            stub_session._url_search_shared_print_holdings()
            == "https://metadata.api.oclc.org/worldcat/search/bibs-retained-holdings"
        )

    def test_url_search_general_holdings(self, stub_session):
        assert (
            stub_session._url_search_general_holdings()
            == "https://metadata.api.oclc.org/worldcat/search/bibs-summary-holdings"
=======
            "404 Client Error: 'foo' for url: https://foo.bar?query. Server response: spam"
            in (str(exc.value))
        )

    @pytest.mark.http_code(200)
    def test_get_full_bib(self, stub_session, mock_session_response):
        assert stub_session.get_full_bib(12345).status_code == 200

    def test_get_full_bib_no_oclcNumber_passed(self, stub_session):
        with pytest.raises(TypeError):
            stub_session.get_full_bib()

    def test_get_full_bib_None_oclcNumber_passed(self, stub_session):
        with pytest.raises(InvalidOclcNumber):
            stub_session.get_full_bib(oclcNumber=None)

    @pytest.mark.http_code(200)
    def test_get_full_bib_with_stale_token(self, stub_session, mock_session_response):
        stub_session.authorization.token_expires_at = datetime.datetime.now(
            datetime.timezone.utc
        ) - datetime.timedelta(0, 1)

        assert stub_session.authorization.is_expired() is True
        response = stub_session.get_full_bib(12345)
        assert stub_session.authorization.is_expired() is False
        assert stub_session.authorization.token_expires_at == datetime.datetime(
            2020, 1, 1, 17, 19, 58, tzinfo=datetime.timezone.utc
>>>>>>> e8bd6092
        )

<<<<<<< HEAD
    def test_url_search_general_holdings_summary(self, stub_session):
        assert (
            stub_session._url_search_general_holdings_summary()
            == "https://metadata.api.oclc.org/worldcat/search/summary-holdings"
=======
    def test_holding_get_status_None_oclcNumber_passed(self, stub_session):
        with pytest.raises(InvalidOclcNumber):
            stub_session.holding_get_status(oclcNumber=None)

    @pytest.mark.http_code(200)
    def test_holding_get_status_with_stale_token(
        self, stub_session, mock_session_response
    ):
        stub_session.authorization.token_expires_at = datetime.datetime.now(
            datetime.timezone.utc
        ) - datetime.timedelta(0, 1)
        assert stub_session.authorization.is_expired() is True
        response = stub_session.holding_get_status(12345)
        assert stub_session.authorization.is_expired() is False
        assert stub_session.authorization.token_expires_at == datetime.datetime(
            2020, 1, 1, 17, 19, 58, tzinfo=datetime.timezone.utc
>>>>>>> e8bd6092
        )

<<<<<<< HEAD
    def test_url_search_brief_bibs(self, stub_session):
        assert (
            stub_session._url_search_brief_bibs()
            == "https://metadata.api.oclc.org/worldcat/search/brief-bibs"
        )
=======
    @pytest.mark.http_code(201)
    def test_holding_set(self, stub_session, mock_session_response):
        assert stub_session.holding_set(850940548).status_code == 201

    def test_holding_set_no_oclcNumber_passed(self, stub_session):
        with pytest.raises(TypeError):
            stub_session.holding_set()

    def test_holding_set_None_oclcNumber_passed(self, stub_session):
        with pytest.raises(InvalidOclcNumber):
            stub_session.holding_set(oclcNumber=None)

    @pytest.mark.http_code(201)
    def test_holding_set_stale_token(self, stub_session, mock_session_response):
        stub_session.authorization.token_expires_at = datetime.datetime.now(
            datetime.timezone.utc
        ) - datetime.timedelta(0, 1)
        assert stub_session.authorization.is_expired() is True
        response = stub_session.holding_set(850940548)
        assert stub_session.authorization.token_expires_at == datetime.datetime(
            2020, 1, 1, 17, 19, 58, tzinfo=datetime.timezone.utc
        )
        assert stub_session.authorization.is_expired() is False
        assert response.status_code == 201

    @pytest.mark.http_code(200)
    def test_holding_unset(self, stub_session, mock_session_response):
        assert stub_session.holding_unset(850940548).status_code == 200

    def test_holding_unset_no_oclcNumber_passed(self, stub_session):
        with pytest.raises(TypeError):
            stub_session.holding_unset()

    def test_holding_unset_None_oclcNumber_passed(self, stub_session):
        with pytest.raises(InvalidOclcNumber):
            stub_session.holding_unset(oclcNumber=None)
>>>>>>> e8bd6092

    @pytest.mark.parametrize(
        "oclcNumber",
        ["850940461", "850940463", 850940467],
    )
    def test_url_search_brief_bibs_oclc_number(self, oclcNumber, stub_session):
        assert (
            stub_session._url_search_brief_bibs_oclc_number(oclcNumber)
            == f"https://metadata.api.oclc.org/worldcat/search/brief-bibs/{oclcNumber}"
        )

    @pytest.mark.parametrize(
<<<<<<< HEAD
        "oclcNumber",
        ["850940461", "850940463", 850940467],
=======
        "argm,expectation",
        [
            (None, pytest.raises(InvalidOclcNumber)),
            ([], pytest.raises(InvalidOclcNumber)),
            (["bt2111111111"], pytest.raises(InvalidOclcNumber)),
            (["850940548"], does_not_raise()),
            (["ocn850940548"], does_not_raise()),
            ("850940548,850940552, 850940554", does_not_raise()),
            (["850940548", "850940552", "850940554"], does_not_raise()),
            ([850940548, 850940552, 850940554], does_not_raise()),
        ],
>>>>>>> e8bd6092
    )
    def test_url_search_brief_bibs_other_editions(self, oclcNumber, stub_session):
        assert (
            stub_session._url_search_brief_bibs_other_editions(oclcNumber)
            == f"https://metadata.api.oclc.org/worldcat/search/brief-bibs/{oclcNumber}/other-editions"
        )

    @pytest.mark.parametrize(
<<<<<<< HEAD
        "oclcNumber",
        ["850940461", "850940463", 850940467],
=======
        "argm,expectation",
        [
            (None, pytest.raises(InvalidOclcNumber)),
            ([], pytest.raises(InvalidOclcNumber)),
            (["bt2111111111"], pytest.raises(InvalidOclcNumber)),
            (["850940548"], does_not_raise()),
            (["ocn850940548"], does_not_raise()),
            ("850940548,850940552, 850940554", does_not_raise()),
            (["850940548", "850940552", "850940554"], does_not_raise()),
            ([850940548, 850940552, 850940554], does_not_raise()),
        ],
>>>>>>> e8bd6092
    )
    def test_url_search_classification_bibs(self, oclcNumber, stub_session):
        assert (
            stub_session._url_search_classification_bibs(oclcNumber)
            == f"https://metadata.api.oclc.org/worldcat/search/classification-bibs/{oclcNumber}"
        )
<<<<<<< HEAD
=======
        assert results.status_code == 200

    def test_holdings_set_multi_institutions_missing_oclc_number(self, stub_session):
        with pytest.raises(TypeError):
            stub_session.holdings_set_multi_institutions(instSymbols="NYP,BKL")

    def test_holdings_set_multi_institutions_missing_inst_symbols(self, stub_session):
        with pytest.raises(TypeError):
            stub_session.holdings_set_multi_institutions(oclcNumber=123)

    def test_holdings_set_multi_institutions_invalid_oclc_number(self, stub_session):
        with pytest.raises(InvalidOclcNumber):
            stub_session.holdings_set_multi_institutions(
                oclcNumber="odn1234", instSymbols="NYP,BKL"
            )

    @pytest.mark.http_code(200)
    def test_holdings_set_multi_institutions_stale_token(
        self, mock_now, stub_session, mock_session_response
    ):
        stub_session.authorization.token_expires_at = datetime.datetime.now(
            datetime.timezone.utc
        ) - datetime.timedelta(0, 1)
        with does_not_raise():
            assert stub_session.authorization.is_expired() is True
            stub_session.holdings_set_multi_institutions(
                oclcNumber=850940548, instSymbols="NYP,BKL"
            )
            assert stub_session.authorization.token_expires_at == datetime.datetime(
                2020, 1, 1, 17, 19, 58, tzinfo=datetime.timezone.utc
            )
            assert stub_session.authorization.is_expired() is False

    @pytest.mark.http_code(403)
    def test_holdings_set_multi_institutions_permission_error(
        self, stub_session, mock_session_response
    ):
        with pytest.raises(WorldcatRequestError) as exc:
            stub_session.holdings_set_multi_institutions(
                oclcNumber=850940548, instSymbols="NYP,BKL"
            )
>>>>>>> e8bd6092

    def test_url_search_lhr_shared_print(self, stub_session):
        assert (
<<<<<<< HEAD
            stub_session._url_search_lhr_shared_print()
            == "https://metadata.api.oclc.org/worldcat/search/retained-holdings"
=======
            "403 Client Error: 'foo' for url: https://foo.bar?query. Server response: spam"
            in str(exc.value)
>>>>>>> e8bd6092
        )

    @pytest.mark.parametrize(
        "controlNumber",
        ["12345", 12345],
    )
    def test_url_search_lhr_control_number(self, controlNumber, stub_session):
        assert (
            stub_session._url_search_lhr_control_number(controlNumber)
            == f"https://metadata.api.oclc.org/worldcat/search/my-holdings/{controlNumber}"
        )
<<<<<<< HEAD
=======
        assert results.status_code == 200

    def test_holdings_unset_multi_institutions_missing_oclc_number(self, stub_session):
        with pytest.raises(TypeError):
            stub_session.holdings_unset_multi_institutions(instSymbols="NYP,BKL")

    def test_holdings_unset_multi_institutions_missing_inst_symbols(self, stub_session):
        with pytest.raises(TypeError):
            stub_session.holdings_unset_multi_institutions(oclcNumber=123)

    def test_holdings_unset_multi_institutions_invalid_oclc_number(self, stub_session):
        with pytest.raises(InvalidOclcNumber):
            stub_session.holdings_unset_multi_institutions(
                oclcNumber="odn1234", instSymbols="NYP,BKL"
            )

    @pytest.mark.http_code(200)
    def test_holdings_unset_multi_institutions_stale_token(
        self, mock_now, stub_session, mock_session_response
    ):
        stub_session.authorization.token_expires_at = datetime.datetime.now(
            datetime.timezone.utc
        ) - datetime.timedelta(0, 1)
        with does_not_raise():
            assert stub_session.authorization.is_expired() is True
            stub_session.holdings_unset_multi_institutions(
                oclcNumber=850940548, instSymbols="NYP,BKL"
            )
            assert stub_session.authorization.token_expires_at == datetime.datetime(
                2020, 1, 1, 17, 19, 58, tzinfo=datetime.timezone.utc
            )
            assert stub_session.authorization.is_expired() is False

    @pytest.mark.http_code(200)
    def test_search_brief_bibs_other_editions(
        self, stub_session, mock_session_response
    ):
        assert stub_session.search_brief_bib_other_editions(12345).status_code == 200
>>>>>>> e8bd6092

    def test_url_search_lhr(self, stub_session):
        assert (
            stub_session._url_search_lhr()
            == "https://metadata.api.oclc.org/worldcat/search/my-holdings"
        )
<<<<<<< HEAD
=======
        assert stub_session.authorization.is_expired() is False
        assert response.status_code == 200

    def test_search_brief_bibs_other_editions_invalid_oclc_number(self, stub_session):
        msg = "Argument 'oclcNumber' does not look like real OCLC #."
        with pytest.raises(InvalidOclcNumber) as exc:
            stub_session.search_brief_bib_other_editions("odn12345")
        assert msg in str(exc.value)
>>>>>>> e8bd6092

    def test_url_browse_lhr(self, stub_session):
        assert (
            stub_session._url_browse_lhr()
            == "https://metadata.api.oclc.org/worldcat/browse/my-holdings"
        )

<<<<<<< HEAD
    @pytest.mark.parametrize(
        "controlNumber",
        ["12345", 12345],
    )
    def test_url_search_lbd_control_number(self, controlNumber, stub_session):
        assert (
            stub_session._url_search_lbd_control_number(controlNumber)
            == f"https://metadata.api.oclc.org/worldcat/search/my-local-bib-data/{controlNumber}"
        )
=======
    @pytest.mark.parametrize("argm", [(None), ("")])
    def test_search_brief_bibs_missing_query(self, stub_session, argm):
        with pytest.raises(TypeError) as exc:
            stub_session.search_brief_bibs(argm)
        assert "Argument 'q' is requried to construct query." in str(exc.value)
>>>>>>> e8bd6092

    def test_url_search_lbd(self, stub_session):
        assert (
            stub_session._url_search_lbd()
            == "https://metadata.api.oclc.org/worldcat/search/my-local-bib-data"
        )

    @pytest.mark.http_code(207)
    def test_search_current_control_numbers(self, stub_session, mock_session_response):
        assert (
            stub_session.search_current_control_numbers(
                oclcNumbers=["12345", "65891"]
            ).status_code
            == 207
        )

    @pytest.mark.http_code(207)
    def test_search_current_control_numbers_passed_as_str(
        self, stub_session, mock_session_response
    ):
        assert (
            stub_session.search_current_control_numbers(
                oclcNumbers="12345,65891"
            ).status_code
            == 207
        )

    @pytest.mark.parametrize("argm", [(None), (""), ([])])
    def test_search_current_control_numbers_missing_numbers(self, stub_session, argm):
        err_msg = "Argument 'oclcNumbers' must be a list or comma separated string of valid OCLC #s."
        with pytest.raises(InvalidOclcNumber) as exc:
            stub_session.search_current_control_numbers(argm)
        assert err_msg in str(exc.value)

    @pytest.mark.http_code(207)
    def test_search_current_control_numbers_with_stale_token(
        self, mock_now, stub_session, mock_session_response
    ):
        stub_session.authorization.token_expires_at = datetime.datetime.now(
            datetime.timezone.utc
        ) - datetime.timedelta(0, 1)
        assert stub_session.authorization.is_expired() is True
        response = stub_session.search_current_control_numbers(["12345", "65891"])
        assert stub_session.authorization.token_expires_at == datetime.datetime(
            2020, 1, 1, 17, 19, 58, tzinfo=datetime.timezone.utc
        )
        assert stub_session.authorization.is_expired() is False
        assert response.status_code == 207

<<<<<<< HEAD
=======
    @pytest.mark.http_code(200)
    def test_search_general_holdings(self, stub_session, mock_session_response):
        assert stub_session.search_general_holdings(oclcNumber=12345).status_code == 200

    def test_search_general_holdings_missing_arguments(self, stub_session):
        msg = "Missing required argument. One of the following args are required: oclcNumber, issn, isbn"
        with pytest.raises(TypeError) as exc:
            stub_session.search_general_holdings(holdingsAllEditions=True, limit=20)
        assert msg in str(exc.value)

    def test_search_general_holdings_invalid_oclc_number(self, stub_session):
        msg = "Argument 'oclcNumber' does not look like real OCLC #."
        with pytest.raises(InvalidOclcNumber) as exc:
            stub_session.search_general_holdings(oclcNumber="odn12345")
        assert msg in str(exc.value)

    @pytest.mark.http_code(200)
    def test_search_general_holdings_with_stale_token(
        self, mock_now, stub_session, mock_session_response
    ):
        stub_session.authorization.token_expires_at = datetime.datetime.now(
            datetime.timezone.utc
        ) - datetime.timedelta(0, 1)
        assert stub_session.authorization.is_expired() is True
        response = stub_session.search_general_holdings(oclcNumber=12345)
        assert stub_session.authorization.token_expires_at == datetime.datetime(
            2020, 1, 1, 17, 19, 58, tzinfo=datetime.timezone.utc
        )
        assert stub_session.authorization.is_expired() is False
        assert response.status_code == 200

    @pytest.mark.http_code(200)
    def test_search_shared_print_holdings(self, stub_session, mock_session_response):
        assert (
            stub_session.search_shared_print_holdings(oclcNumber=12345).status_code
            == 200
        )

    def test_search_shared_print_holdings_missing_arguments(self, stub_session):
        msg = "Missing required argument. One of the following args are required: oclcNumber, issn, isbn"
        with pytest.raises(TypeError) as exc:
            stub_session.search_shared_print_holdings(heldInState="NY", limit=20)
        assert msg in str(exc.value)

    def test_search_shared_print_holdings_with_invalid_oclc_number_passsed(
        self, stub_session
    ):
        msg = "Argument 'oclcNumber' does not look like real OCLC #."
        with pytest.raises(InvalidOclcNumber) as exc:
            stub_session.search_shared_print_holdings(oclcNumber="odn12345")
        assert msg in str(exc.value)

    @pytest.mark.http_code(200)
    def test_search_shared_print_holdings_with_stale_token(
        self, mock_now, stub_session, mock_session_response
    ):
        stub_session.authorization.token_expires_at = datetime.datetime.now(
            datetime.timezone.utc
        ) - datetime.timedelta(0, 1)
        assert stub_session.authorization.is_expired() is True
        response = stub_session.search_shared_print_holdings(oclcNumber=12345)
        assert stub_session.authorization.token_expires_at == datetime.datetime(
            2020, 1, 1, 17, 19, 58, tzinfo=datetime.timezone.utc
        )
        assert stub_session.authorization.is_expired() is False
        assert response.status_code == 200

>>>>>>> e8bd6092

@pytest.mark.webtest
class TestLiveMetadataSession:
    """Runs rudimentary tests against live Metadata API"""

    def test_get_brief_bib_print_mat_request(self, live_keys):
        fields = sorted(
            [
                "catalogingInfo",
                "creator",
                "date",
                "edition",
                "generalFormat",
                "isbns",
                "language",
                "machineReadableDate",
                "mergedOclcNumbers",
                "oclcNumber",
                "publicationPlace",
                "publisher",
                "specificFormat",
                "title",
            ]
        )

        token = WorldcatAccessToken(
            key=os.getenv("WCKey"),
            secret=os.getenv("WCSecret"),
            scopes=os.getenv("WCScopes"),
            principal_id=os.getenv("WCPrincipalID"),
            principal_idns=os.getenv("WCPrincipalIDNS"),
        )

        with MetadataSession(authorization=token) as session:
            response = session.get_brief_bib(41266045)

            assert response.status_code == 200
            assert sorted(response.json().keys()) == fields

    def test_get_brief_bib_401_error(self, live_keys):
        token = WorldcatAccessToken(
            key=os.getenv("WCKey"),
            secret=os.getenv("WCSecret"),
            scopes=os.getenv("WCScopes"),
            principal_id=os.getenv("WCPrincipalID"),
            principal_idns=os.getenv("WCPrincipalIDNS"),
        )
        token.token_str = "invalid-token"
        err_msg = "401 Client Error: Unauthorized for url: https://metadata.api.oclc.org/worldcat/search/brief-bibs/41266045"
        with MetadataSession(authorization=token) as session:
            session.headers.update({"Authorization": "Bearer invalid-token"})
            with pytest.raises(WorldcatRequestError) as exc:
                session.get_brief_bib(41266045)

            assert err_msg in str(exc.value)

    def test_get_brief_bib_with_stale_token(self, live_keys):
        token = WorldcatAccessToken(
            key=os.getenv("WCKey"),
            secret=os.getenv("WCSecret"),
            scopes=os.getenv("WCScopes"),
            principal_id=os.getenv("WCPrincipalID"),
            principal_idns=os.getenv("WCPrincipalIDNS"),
        )
        with MetadataSession(authorization=token) as session:
            session.authorization.is_expired() is False
            session.authorization.token_expires_at = datetime.datetime.now(
                datetime.timezone.utc
            ) - datetime.timedelta(0, 1)
            assert session.authorization.is_expired() is True
            response = session.get_brief_bib(oclcNumber=41266045)
            assert session.authorization.is_expired() is False
            assert response.status_code == 200

    def test_get_full_bib(self, live_keys):
        token = WorldcatAccessToken(
            key=os.getenv("WCKey"),
            secret=os.getenv("WCSecret"),
            scopes=os.getenv("WCScopes"),
            principal_id=os.getenv("WCPrincipalID"),
            principal_idns=os.getenv("WCPrincipalIDNS"),
        )

        with MetadataSession(authorization=token) as session:
            response = session.get_full_bib(41266045)

            assert (
                response.url
                == "https://metadata.api.oclc.org/worldcat/manage/bibs/41266045"
            )
            assert response.status_code == 200

    def test_holding_get_status(self, live_keys):
        token = WorldcatAccessToken(
            key=os.getenv("WCKey"),
            secret=os.getenv("WCSecret"),
            scopes=os.getenv("WCScopes"),
            principal_id=os.getenv("WCPrincipalID"),
            principal_idns=os.getenv("WCPrincipalIDNS"),
        )

        with MetadataSession(authorization=token) as session:
            response = session.holding_get_status([982651100])

            assert (
                response.url
                == "https://metadata.api.oclc.org/worldcat/manage/institution/holdings/current?oclcNumbers=982651100"
            )
            assert response.status_code == 200
            assert sorted(response.json().keys()) == ["holdings"]
            assert sorted(response.json()["holdings"][0].keys()) == sorted(
                [
                    "requestedControlNumber",
                    "currentControlNumber",
                    "institutionSymbol",
                    "holdingSet",
                ]
            )

    @pytest.mark.holdings
    def test_holding_set_unset(self, live_keys):
        token = WorldcatAccessToken(
            key=os.getenv("WCKey"),
            secret=os.getenv("WCSecret"),
            scopes=os.getenv("WCScopes"),
            principal_id=os.getenv("WCPrincipalID"),
            principal_idns=os.getenv("WCPrincipalIDNS"),
        )

        with MetadataSession(authorization=token) as session:
            response = session.holding_get_status([850940548])
            holdings = response.json()["holdings"]

            # make sure no holdings are set initially
            if len(holdings) > 0:
                response = session.holding_unset(850940548)

            response = session.holding_set(850940548)
            assert (
                response.url
                == "https://metadata.api.oclc.org/worldcat/manage/institution/holdings/850940548/set"
            )
            assert response.status_code == 200
            assert response.json()["action"] == "Set Holdings"

            # test setting holdings on bib with already existing holding
            # response = session.holding_set(850940548)
            # assert response.status_code == 409
            # assert (
            #     response.url
            #     == "https://metadata.api.oclc.org/worldcat/manage/institution/holdings/850940548/set/"
            # )
            # assert response.json() == {
            #     "code": {"value": "WS-409", "type": "application"},
            #     "message": "Trying to set hold while holding already exists",
            #     "detail": None,
            # }

            # test deleting holdings
            response = session.holding_unset(850940548)
            assert response.status_code == 200
            assert (
                response.request.url
                == "https://metadata.api.oclc.org/worldcat/manage/institution/holdings/850940548/unset"
            )
            assert response.json()["action"] == "Unset Holdings"

            # test deleting holdings on bib without any
            # response = session.holding_unset(850940548)
            # assert response.status_code == 409
            # assert (
            #     response.request.url
            #     == "https://metadata.api.oclc.org/worldcat/manage/institution/holdings/850940548/unset/"
            # )
            # assert response.json() == {
            #     "code": {"value": "WS-409", "type": "application"},
            #     "message": "Trying to unset hold while holding does not exist",
            #     "detail": None,
            # }

    # @pytest.mark.holdings
    # def test_holdings_set(self, live_keys):
    #     token = WorldcatAccessToken(
    #         key=os.getenv("WCKey"),
    #         secret=os.getenv("WCSecret"),
    #         scopes=os.getenv("WCScopes"),
    #         principal_id=os.getenv("WCPrincipalID"),
    #         principal_idns=os.getenv("WCPrincipalIDNS"),
    #     )

    #     with MetadataSession(authorization=token) as session:
    #         response = session.holdings_set(850940548)
    #         assert type(response) is list
    #         assert response[0].status_code == 207
    #         assert (
    #             response[0].url
    #             == "https://metadata.api.oclc.org/worldcat/manage/institution/holdings/850940548/set/"
    #         )
    #         assert sorted(response[0].json().keys()) == sorted(
    #             ["entries", "extensions"]
    #         )
    #         assert sorted(response[0].json()["entries"][0]) == sorted(
    #             ["title", "content", "updated"]
    #         )
    #         assert sorted(response[0].json()["entries"][0]["content"]) == sorted(
    #             [
    #                 "requestedOclcNumber",
    #                 "currentOclcNumber",
    #                 "institution",
    #                 "status",
    #                 "detail",
    #             ]
    #         )

    # @pytest.mark.holdings
    # def test_holdings_unset(self, live_keys):
    #     token = WorldcatAccessToken(
    #         key=os.getenv("WCKey"),
    #         secret=os.getenv("WCSecret"),
    #         scopes=os.getenv("WCScopes"),
    #         principal_id=os.getenv("WCPrincipalID"),
    #         principal_idns=os.getenv("WCPrincipalIDNS"),
    #     )

    #     with MetadataSession(authorization=token) as session:
    #         response = session.holdings_unset(850940548)
    #         assert type(response) is list
    #         assert response[0].status_code == 207
    #         assert (
    #             response[0].url
    #             == "https://metadata.api.oclc.org/worldcat/manage/institution/holdings/850940548/unset/"
    #         )
    #         assert sorted(response[0].json().keys()) == sorted(
    #             ["entries", "extensions"]
    #         )
    #         assert sorted(response[0].json()["entries"][0]) == sorted(
    #             ["title", "content", "updated"]
    #         )
    #         assert sorted(response[0].json()["entries"][0]["content"]) == sorted(
    #             [
    #                 "requestedOclcNumber",
    #                 "currentOclcNumber",
    #                 "institution",
    #                 "status",
    #                 "detail",
    #             ]
    #         )

    def test_brief_bib_other_editions(self, live_keys):
        fields = sorted(["briefRecords", "numberOfRecords"])
        token = WorldcatAccessToken(
            key=os.getenv("WCKey"),
            secret=os.getenv("WCSecret"),
            scopes=os.getenv("WCScopes"),
            principal_id=os.getenv("WCPrincipalID"),
            principal_idns=os.getenv("WCPrincipalIDNS"),
        )

        with MetadataSession(authorization=token) as session:
            response = session.search_brief_bib_other_editions(41266045)

            assert response.status_code == 200
            assert sorted(response.json().keys()) == fields

    def test_search_brief_bibs(self, live_keys):
        fields = sorted(["briefRecords", "numberOfRecords"])
        token = WorldcatAccessToken(
            key=os.getenv("WCKey"),
            secret=os.getenv("WCSecret"),
            scopes=os.getenv("WCScopes"),
            principal_id=os.getenv("WCPrincipalID"),
            principal_idns=os.getenv("WCPrincipalIDNS"),
        )

        with MetadataSession(authorization=token) as session:
            response = session.search_brief_bibs(
                "ti:zendegi AND au:egan",
                inLanguage="eng",
                inCatalogLanguage="eng",
                itemType="book",
                # itemSubType="printbook",
                catalogSource="dlc",
                orderBy="mostWidelyHeld",
                limit=5,
            )
            assert response.status_code == 200
            assert sorted(response.json().keys()) == fields
            # removed temp &itemSubType=printbook due to OCLC error/issue
            assert (
                response.request.url
                == "https://metadata.api.oclc.org/worldcat/search/brief-bibs?q=ti%3Azendegi+AND+au%3Aegan&inLanguage=eng&inCatalogLanguage=eng&catalogSource=dlc&itemType=book&orderBy=mostWidelyHeld&limit=5"
            )

    def test_search_general_holdings(self, live_keys):
        fields = sorted(["briefRecords", "numberOfRecords"])
        token = WorldcatAccessToken(
            key=os.getenv("WCKey"),
            secret=os.getenv("WCSecret"),
            scopes=os.getenv("WCScopes"),
            principal_id=os.getenv("WCPrincipalID"),
            principal_idns=os.getenv("WCPrincipalIDNS"),
        )

        with MetadataSession(authorization=token) as session:
            response = session.search_general_holdings(isbn="9781597801744")

            assert response.status_code == 200
            assert sorted(response.json().keys()) == fields

    def test_search_current_control_numbers(self, live_keys):
        token = WorldcatAccessToken(
            key=os.getenv("WCKey"),
            secret=os.getenv("WCSecret"),
            scopes=os.getenv("WCScopes"),
            principal_id=os.getenv("WCPrincipalID"),
            principal_idns=os.getenv("WCPrincipalIDNS"),
        )

        with MetadataSession(authorization=token) as session:
            response = session.search_current_control_numbers([41266045, 519740398])

            assert response.status_code == 200
            assert (
                response.request.url
                == "https://metadata.api.oclc.org/worldcat/manage/bibs/current?oclcNumbers=41266045%2C519740398"
            )
            jres = response.json()
            assert sorted(jres.keys()) == ["controlNumbers"]
            assert sorted(jres["controlNumbers"][0].keys()) == ["current", "requested"]<|MERGE_RESOLUTION|>--- conflicted
+++ resolved
@@ -189,7 +189,6 @@
             == "https://metadata.api.oclc.org/worldcat/manage/lhrs"
         )
 
-<<<<<<< HEAD
     @pytest.mark.parametrize(
         "controlNumber",
         ["12345", 12345],
@@ -198,7 +197,107 @@
         assert (
             stub_session._url_manage_lhr(controlNumber)
             == f"https://metadata.api.oclc.org/worldcat/manage/lhrs/{controlNumber}"
-=======
+        )
+
+    def test_url_search_shared_print_holdings(self, stub_session):
+        assert (
+            stub_session._url_search_shared_print_holdings()
+            == "https://metadata.api.oclc.org/worldcat/search/bibs-retained-holdings"
+        )
+
+    def test_url_search_general_holdings(self, stub_session):
+        assert (
+            stub_session._url_search_general_holdings()
+            == "https://metadata.api.oclc.org/worldcat/search/bibs-summary-holdings"
+        )
+
+    def test_url_search_general_holdings_summary(self, stub_session):
+        assert (
+            stub_session._url_search_general_holdings_summary()
+            == "https://metadata.api.oclc.org/worldcat/search/summary-holdings"
+        )
+
+    def test_url_search_brief_bibs(self, stub_session):
+        assert (
+            stub_session._url_search_brief_bibs()
+            == "https://metadata.api.oclc.org/worldcat/search/brief-bibs"
+        )
+
+    @pytest.mark.parametrize(
+        "oclcNumber",
+        ["850940461", "850940463", 850940467],
+    )
+    def test_url_search_brief_bibs_oclc_number(self, oclcNumber, stub_session):
+        assert (
+            stub_session._url_search_brief_bibs_oclc_number(oclcNumber)
+            == f"https://metadata.api.oclc.org/worldcat/search/brief-bibs/{oclcNumber}"
+        )
+
+    @pytest.mark.parametrize(
+        "oclcNumber",
+        ["850940461", "850940463", 850940467],
+    )
+    def test_url_search_brief_bibs_other_editions(self, oclcNumber, stub_session):
+        assert (
+            stub_session._url_search_brief_bibs_other_editions(oclcNumber)
+            == f"https://metadata.api.oclc.org/worldcat/search/brief-bibs/{oclcNumber}/other-editions"
+        )
+
+    @pytest.mark.parametrize(
+        "oclcNumber",
+        ["850940461", "850940463", 850940467],
+    )
+    def test_url_search_classification_bibs(self, oclcNumber, stub_session):
+        assert (
+            stub_session._url_search_classification_bibs(oclcNumber)
+            == f"https://metadata.api.oclc.org/worldcat/search/classification-bibs/{oclcNumber}"
+        )
+
+    def test_url_search_lhr_shared_print(self, stub_session):
+        assert (
+            stub_session._url_search_lhr_shared_print()
+            == "https://metadata.api.oclc.org/worldcat/search/retained-holdings"
+        )
+
+    @pytest.mark.parametrize(
+        "controlNumber",
+        ["12345", 12345],
+    )
+    def test_url_search_lhr_control_number(self, controlNumber, stub_session):
+        assert (
+            stub_session._url_search_lhr_control_number(controlNumber)
+            == f"https://metadata.api.oclc.org/worldcat/search/my-holdings/{controlNumber}"
+        )
+
+    def test_url_search_lhr(self, stub_session):
+        assert (
+            stub_session._url_search_lhr()
+            == "https://metadata.api.oclc.org/worldcat/search/my-holdings"
+        )
+
+    def test_url_browse_lhr(self, stub_session):
+        assert (
+            stub_session._url_browse_lhr()
+            == "https://metadata.api.oclc.org/worldcat/browse/my-holdings"
+        )
+
+    @pytest.mark.parametrize(
+        "controlNumber",
+        ["12345", 12345],
+    )
+    def test_url_search_lbd_control_number(self, controlNumber, stub_session):
+        assert (
+            stub_session._url_search_lbd_control_number(controlNumber)
+            == f"https://metadata.api.oclc.org/worldcat/search/my-local-bib-data/{controlNumber}"
+        )
+
+    def test_url_search_lbd(self, stub_session):
+        assert (
+            stub_session._url_search_lbd()
+            == "https://metadata.api.oclc.org/worldcat/search/my-local-bib-data"
+        )
+
+    # from here
     @pytest.mark.http_code(200)
     def test_get_brief_bib(self, stub_session, mock_session_response):
         assert stub_session.get_brief_bib(12345).status_code == 200
@@ -222,21 +321,24 @@
         response = stub_session.get_brief_bib(oclcNumber=12345)
         assert stub_session.authorization.token_expires_at == datetime.datetime(
             2020, 1, 1, 17, 19, 58, tzinfo=datetime.timezone.utc
->>>>>>> e8bd6092
-        )
-
-    def test_url_search_shared_print_holdings(self, stub_session):
-        assert (
-<<<<<<< HEAD
-            stub_session._url_search_shared_print_holdings()
-            == "https://metadata.api.oclc.org/worldcat/search/bibs-retained-holdings"
-        )
-
-    def test_url_search_general_holdings(self, stub_session):
-        assert (
-            stub_session._url_search_general_holdings()
-            == "https://metadata.api.oclc.org/worldcat/search/bibs-summary-holdings"
-=======
+        )
+        assert stub_session.authorization.is_expired() is False
+        assert response.status_code == 200
+
+    @pytest.mark.http_code(206)
+    def test_get_brief_bib_odd_206_http_code(self, stub_session, mock_session_response):
+        with does_not_raise():
+            response = stub_session.get_brief_bib(12345)
+        assert response.status_code == 206
+
+    @pytest.mark.http_code(404)
+    def test_get_brief_bib_404_error_response(
+        self, stub_session, mock_session_response
+    ):
+        with pytest.raises(WorldcatRequestError) as exc:
+            stub_session.get_brief_bib(12345)
+
+        assert (
             "404 Client Error: 'foo' for url: https://foo.bar?query. Server response: spam"
             in (str(exc.value))
         )
@@ -264,41 +366,9 @@
         assert stub_session.authorization.is_expired() is False
         assert stub_session.authorization.token_expires_at == datetime.datetime(
             2020, 1, 1, 17, 19, 58, tzinfo=datetime.timezone.utc
->>>>>>> e8bd6092
-        )
-
-<<<<<<< HEAD
-    def test_url_search_general_holdings_summary(self, stub_session):
-        assert (
-            stub_session._url_search_general_holdings_summary()
-            == "https://metadata.api.oclc.org/worldcat/search/summary-holdings"
-=======
-    def test_holding_get_status_None_oclcNumber_passed(self, stub_session):
-        with pytest.raises(InvalidOclcNumber):
-            stub_session.holding_get_status(oclcNumber=None)
-
-    @pytest.mark.http_code(200)
-    def test_holding_get_status_with_stale_token(
-        self, stub_session, mock_session_response
-    ):
-        stub_session.authorization.token_expires_at = datetime.datetime.now(
-            datetime.timezone.utc
-        ) - datetime.timedelta(0, 1)
-        assert stub_session.authorization.is_expired() is True
-        response = stub_session.holding_get_status(12345)
-        assert stub_session.authorization.is_expired() is False
-        assert stub_session.authorization.token_expires_at == datetime.datetime(
-            2020, 1, 1, 17, 19, 58, tzinfo=datetime.timezone.utc
->>>>>>> e8bd6092
-        )
-
-<<<<<<< HEAD
-    def test_url_search_brief_bibs(self, stub_session):
-        assert (
-            stub_session._url_search_brief_bibs()
-            == "https://metadata.api.oclc.org/worldcat/search/brief-bibs"
-        )
-=======
+        )
+        assert response.status_code == 200
+
     @pytest.mark.http_code(201)
     def test_holding_set(self, stub_session, mock_session_response):
         assert stub_session.holding_set(850940548).status_code == 201
@@ -335,218 +405,67 @@
     def test_holding_unset_None_oclcNumber_passed(self, stub_session):
         with pytest.raises(InvalidOclcNumber):
             stub_session.holding_unset(oclcNumber=None)
->>>>>>> e8bd6092
-
-    @pytest.mark.parametrize(
-        "oclcNumber",
-        ["850940461", "850940463", 850940467],
-    )
-    def test_url_search_brief_bibs_oclc_number(self, oclcNumber, stub_session):
-        assert (
-            stub_session._url_search_brief_bibs_oclc_number(oclcNumber)
-            == f"https://metadata.api.oclc.org/worldcat/search/brief-bibs/{oclcNumber}"
-        )
-
-    @pytest.mark.parametrize(
-<<<<<<< HEAD
-        "oclcNumber",
-        ["850940461", "850940463", 850940467],
-=======
-        "argm,expectation",
-        [
-            (None, pytest.raises(InvalidOclcNumber)),
-            ([], pytest.raises(InvalidOclcNumber)),
-            (["bt2111111111"], pytest.raises(InvalidOclcNumber)),
-            (["850940548"], does_not_raise()),
-            (["ocn850940548"], does_not_raise()),
-            ("850940548,850940552, 850940554", does_not_raise()),
-            (["850940548", "850940552", "850940554"], does_not_raise()),
-            ([850940548, 850940552, 850940554], does_not_raise()),
-        ],
->>>>>>> e8bd6092
-    )
-    def test_url_search_brief_bibs_other_editions(self, oclcNumber, stub_session):
-        assert (
-            stub_session._url_search_brief_bibs_other_editions(oclcNumber)
-            == f"https://metadata.api.oclc.org/worldcat/search/brief-bibs/{oclcNumber}/other-editions"
-        )
-
-    @pytest.mark.parametrize(
-<<<<<<< HEAD
-        "oclcNumber",
-        ["850940461", "850940463", 850940467],
-=======
-        "argm,expectation",
-        [
-            (None, pytest.raises(InvalidOclcNumber)),
-            ([], pytest.raises(InvalidOclcNumber)),
-            (["bt2111111111"], pytest.raises(InvalidOclcNumber)),
-            (["850940548"], does_not_raise()),
-            (["ocn850940548"], does_not_raise()),
-            ("850940548,850940552, 850940554", does_not_raise()),
-            (["850940548", "850940552", "850940554"], does_not_raise()),
-            ([850940548, 850940552, 850940554], does_not_raise()),
-        ],
->>>>>>> e8bd6092
-    )
-    def test_url_search_classification_bibs(self, oclcNumber, stub_session):
-        assert (
-            stub_session._url_search_classification_bibs(oclcNumber)
-            == f"https://metadata.api.oclc.org/worldcat/search/classification-bibs/{oclcNumber}"
-        )
-<<<<<<< HEAD
-=======
-        assert results.status_code == 200
-
-    def test_holdings_set_multi_institutions_missing_oclc_number(self, stub_session):
-        with pytest.raises(TypeError):
-            stub_session.holdings_set_multi_institutions(instSymbols="NYP,BKL")
-
-    def test_holdings_set_multi_institutions_missing_inst_symbols(self, stub_session):
-        with pytest.raises(TypeError):
-            stub_session.holdings_set_multi_institutions(oclcNumber=123)
-
-    def test_holdings_set_multi_institutions_invalid_oclc_number(self, stub_session):
-        with pytest.raises(InvalidOclcNumber):
-            stub_session.holdings_set_multi_institutions(
-                oclcNumber="odn1234", instSymbols="NYP,BKL"
-            )
-
-    @pytest.mark.http_code(200)
-    def test_holdings_set_multi_institutions_stale_token(
+
+    @pytest.mark.http_code(200)
+    def test_holding_unset_stale_token(
         self, mock_now, stub_session, mock_session_response
     ):
         stub_session.authorization.token_expires_at = datetime.datetime.now(
             datetime.timezone.utc
         ) - datetime.timedelta(0, 1)
-        with does_not_raise():
-            assert stub_session.authorization.is_expired() is True
-            stub_session.holdings_set_multi_institutions(
-                oclcNumber=850940548, instSymbols="NYP,BKL"
-            )
-            assert stub_session.authorization.token_expires_at == datetime.datetime(
-                2020, 1, 1, 17, 19, 58, tzinfo=datetime.timezone.utc
-            )
-            assert stub_session.authorization.is_expired() is False
-
-    @pytest.mark.http_code(403)
-    def test_holdings_set_multi_institutions_permission_error(
+        assert stub_session.authorization.is_expired() is True
+        response = stub_session.holding_unset(850940548)
+        assert stub_session.authorization.token_expires_at == datetime.datetime(
+            2020, 1, 1, 17, 19, 58, tzinfo=datetime.timezone.utc
+        )
+        assert stub_session.authorization.is_expired() is False
+        assert response.status_code == 200
+
+    @pytest.mark.http_code(200)
+    def test_search_brief_bibs_other_editions(
         self, stub_session, mock_session_response
     ):
-        with pytest.raises(WorldcatRequestError) as exc:
-            stub_session.holdings_set_multi_institutions(
-                oclcNumber=850940548, instSymbols="NYP,BKL"
-            )
->>>>>>> e8bd6092
-
-    def test_url_search_lhr_shared_print(self, stub_session):
-        assert (
-<<<<<<< HEAD
-            stub_session._url_search_lhr_shared_print()
-            == "https://metadata.api.oclc.org/worldcat/search/retained-holdings"
-=======
-            "403 Client Error: 'foo' for url: https://foo.bar?query. Server response: spam"
-            in str(exc.value)
->>>>>>> e8bd6092
-        )
-
-    @pytest.mark.parametrize(
-        "controlNumber",
-        ["12345", 12345],
-    )
-    def test_url_search_lhr_control_number(self, controlNumber, stub_session):
-        assert (
-            stub_session._url_search_lhr_control_number(controlNumber)
-            == f"https://metadata.api.oclc.org/worldcat/search/my-holdings/{controlNumber}"
-        )
-<<<<<<< HEAD
-=======
-        assert results.status_code == 200
-
-    def test_holdings_unset_multi_institutions_missing_oclc_number(self, stub_session):
-        with pytest.raises(TypeError):
-            stub_session.holdings_unset_multi_institutions(instSymbols="NYP,BKL")
-
-    def test_holdings_unset_multi_institutions_missing_inst_symbols(self, stub_session):
-        with pytest.raises(TypeError):
-            stub_session.holdings_unset_multi_institutions(oclcNumber=123)
-
-    def test_holdings_unset_multi_institutions_invalid_oclc_number(self, stub_session):
-        with pytest.raises(InvalidOclcNumber):
-            stub_session.holdings_unset_multi_institutions(
-                oclcNumber="odn1234", instSymbols="NYP,BKL"
-            )
-
-    @pytest.mark.http_code(200)
-    def test_holdings_unset_multi_institutions_stale_token(
+        assert stub_session.search_brief_bib_other_editions(12345).status_code == 200
+
+    @pytest.mark.http_code(200)
+    def test_search_brief_bibs_other_editions_stale_token(
         self, mock_now, stub_session, mock_session_response
     ):
         stub_session.authorization.token_expires_at = datetime.datetime.now(
             datetime.timezone.utc
         ) - datetime.timedelta(0, 1)
-        with does_not_raise():
-            assert stub_session.authorization.is_expired() is True
-            stub_session.holdings_unset_multi_institutions(
-                oclcNumber=850940548, instSymbols="NYP,BKL"
-            )
-            assert stub_session.authorization.token_expires_at == datetime.datetime(
-                2020, 1, 1, 17, 19, 58, tzinfo=datetime.timezone.utc
-            )
-            assert stub_session.authorization.is_expired() is False
-
-    @pytest.mark.http_code(200)
-    def test_search_brief_bibs_other_editions(
-        self, stub_session, mock_session_response
-    ):
-        assert stub_session.search_brief_bib_other_editions(12345).status_code == 200
->>>>>>> e8bd6092
-
-    def test_url_search_lhr(self, stub_session):
-        assert (
-            stub_session._url_search_lhr()
-            == "https://metadata.api.oclc.org/worldcat/search/my-holdings"
-        )
-<<<<<<< HEAD
-=======
+        assert stub_session.authorization.is_expired() is True
+        response = stub_session.search_brief_bib_other_editions(12345)
+        assert stub_session.authorization.token_expires_at == datetime.datetime(
+            2020, 1, 1, 17, 19, 58, tzinfo=datetime.timezone.utc
+        )
         assert stub_session.authorization.is_expired() is False
         assert response.status_code == 200
 
-    def test_search_brief_bibs_other_editions_invalid_oclc_number(self, stub_session):
-        msg = "Argument 'oclcNumber' does not look like real OCLC #."
-        with pytest.raises(InvalidOclcNumber) as exc:
-            stub_session.search_brief_bib_other_editions("odn12345")
-        assert msg in str(exc.value)
->>>>>>> e8bd6092
-
-    def test_url_browse_lhr(self, stub_session):
-        assert (
-            stub_session._url_browse_lhr()
-            == "https://metadata.api.oclc.org/worldcat/browse/my-holdings"
-        )
-
-<<<<<<< HEAD
-    @pytest.mark.parametrize(
-        "controlNumber",
-        ["12345", 12345],
-    )
-    def test_url_search_lbd_control_number(self, controlNumber, stub_session):
-        assert (
-            stub_session._url_search_lbd_control_number(controlNumber)
-            == f"https://metadata.api.oclc.org/worldcat/search/my-local-bib-data/{controlNumber}"
-        )
-=======
+    @pytest.mark.http_code(200)
+    def test_seach_brief_bibs(self, stub_session, mock_session_response):
+        assert stub_session.search_brief_bibs(q="ti:Zendegi").status_code == 200
+
     @pytest.mark.parametrize("argm", [(None), ("")])
     def test_search_brief_bibs_missing_query(self, stub_session, argm):
         with pytest.raises(TypeError) as exc:
             stub_session.search_brief_bibs(argm)
         assert "Argument 'q' is requried to construct query." in str(exc.value)
->>>>>>> e8bd6092
-
-    def test_url_search_lbd(self, stub_session):
-        assert (
-            stub_session._url_search_lbd()
-            == "https://metadata.api.oclc.org/worldcat/search/my-local-bib-data"
-        )
+
+    @pytest.mark.http_code(200)
+    def test_search_brief_bibs_with_stale_token(
+        self, mock_now, stub_session, mock_session_response
+    ):
+        stub_session.authorization.token_expires_at = datetime.datetime.now(
+            datetime.timezone.utc
+        ) - datetime.timedelta(0, 1)
+        assert stub_session.authorization.is_expired() is True
+        response = stub_session.search_brief_bibs(q="ti:foo")
+        assert stub_session.authorization.token_expires_at == datetime.datetime(
+            2020, 1, 1, 17, 19, 58, tzinfo=datetime.timezone.utc
+        )
+        assert stub_session.authorization.is_expired() is False
+        assert response.status_code == 200
 
     @pytest.mark.http_code(207)
     def test_search_current_control_numbers(self, stub_session, mock_session_response):
@@ -590,8 +509,6 @@
         assert stub_session.authorization.is_expired() is False
         assert response.status_code == 207
 
-<<<<<<< HEAD
-=======
     @pytest.mark.http_code(200)
     def test_search_general_holdings(self, stub_session, mock_session_response):
         assert stub_session.search_general_holdings(oclcNumber=12345).status_code == 200
@@ -599,13 +516,7 @@
     def test_search_general_holdings_missing_arguments(self, stub_session):
         msg = "Missing required argument. One of the following args are required: oclcNumber, issn, isbn"
         with pytest.raises(TypeError) as exc:
-            stub_session.search_general_holdings(holdingsAllEditions=True, limit=20)
-        assert msg in str(exc.value)
-
-    def test_search_general_holdings_invalid_oclc_number(self, stub_session):
-        msg = "Argument 'oclcNumber' does not look like real OCLC #."
-        with pytest.raises(InvalidOclcNumber) as exc:
-            stub_session.search_general_holdings(oclcNumber="odn12345")
+            stub_session.search_general_holdings(holdingsAllEditions=True)
         assert msg in str(exc.value)
 
     @pytest.mark.http_code(200)
@@ -630,20 +541,6 @@
             == 200
         )
 
-    def test_search_shared_print_holdings_missing_arguments(self, stub_session):
-        msg = "Missing required argument. One of the following args are required: oclcNumber, issn, isbn"
-        with pytest.raises(TypeError) as exc:
-            stub_session.search_shared_print_holdings(heldInState="NY", limit=20)
-        assert msg in str(exc.value)
-
-    def test_search_shared_print_holdings_with_invalid_oclc_number_passsed(
-        self, stub_session
-    ):
-        msg = "Argument 'oclcNumber' does not look like real OCLC #."
-        with pytest.raises(InvalidOclcNumber) as exc:
-            stub_session.search_shared_print_holdings(oclcNumber="odn12345")
-        assert msg in str(exc.value)
-
     @pytest.mark.http_code(200)
     def test_search_shared_print_holdings_with_stale_token(
         self, mock_now, stub_session, mock_session_response
@@ -659,7 +556,6 @@
         assert stub_session.authorization.is_expired() is False
         assert response.status_code == 200
 
->>>>>>> e8bd6092
 
 @pytest.mark.webtest
 class TestLiveMetadataSession:
