[![Build Status](https://travis-ci.com/BookOps-CAT/bookops-worldcat.svg?branch=master)](https://travis-ci.com/BookOps-CAT/bookops-worldcat) [![Coverage Status](https://coveralls.io/repos/github/BookOps-CAT/bookops-worldcat/badge.svg?branch=master&service=github)](https://coveralls.io/github/BookOps-CAT/bookops-worldcat?branch=master) [![PyPI version](https://badge.fury.io/py/bookops-worldcat.svg)](https://badge.fury.io/py/bookops-worldcat) ![PyPI - Python Version](https://img.shields.io/pypi/pyversions/bookops-worldcat) [![Code style: black](https://img.shields.io/badge/code%20style-black-000000.svg)](https://github.com/psf/black) [![License: MIT](https://img.shields.io/badge/License-MIT-yellow.svg)](https://opensource.org/licenses/MIT)

# bookops-worldcat
**Early ALPHA version**


BookOps-Worldcat provides a Python interface for the WorldCat Metadata API.
<<<<<<< HEAD
This wrapper simplifies requests to OCLC web services making them more accessible to OCLC member libraries.

Due to major changes introduced by OCLC in May 2020, version 0.3.0 of the wrapper dropped functionality related to WorldCat Search API. The new search endpoints of the Metadata API which are supported in the 0.3.0 version should fill that gap. While the WorldCat Metadata API is our primary focus, in the future, we plan to expand the wrapper's functionality to other related OCLC web services, including dropped Search API.
=======
This wrapper simplifies requests to OCLC web services making them ideally more accessible to OCLC member libraries.

Due to major changes introduced by OCLC in May 2020, the version 0.3.0 of the wrapper dropped functionality related to WorldCat Search API. New search endopoints of the Metadata API supported in the 0.3.0 version should fill that gap. While WorldCat Metadata API is our primary focus, we plan in the future to expand wrapper's functionality to other related OCLC web services, including the now dropped Search API.\
>>>>>>> 53a20cba

## Installation

Use pip:

`$ pip install bookops-worldcat`

## Documentation

For full documentation please see https://bookops-cat.github.io/bookops-worldcat/

## Features

<<<<<<< HEAD
This package takes advantage of the functionality of the popular [Requests library](https://requests.readthedocs.io/en/master/). Interactions with [OCLC](https://www.oclc.org/en/home.html)'s services are built around 'Requests' sessions. Authorizing a web service session simply requires passing an access token to `MetadataSession`. Opening a session allows the user to call specific methods to facilitate communication between the user's script/client and particular endpoint of OCLC API service. Many of the hurdles related to making valid requests are hidden under the hood of this package, making it as simple as possible.
Please note, not all endpoints of the Metadata API are implemented at the moment.  This tool was primarily built for the specific needs of BookOps but we are open to collaboration to expand and improve this package.
=======
This package takes advantage of functionality of a popular [Requests library](https://requests.readthedocs.io/en/master/). Interactions with [OCLC](https://www.oclc.org/en/home.html)'s services are built around Requests' sessions. Authorizing a web service session simply requires passing an access token to `MetadataSession`. Opening a session allows the user to call specific methods to facilitate communication between the user's script/client and a particular endpoint of OCLC's service. Many of the hurdles related to making valid requests are hidden under the hood of this package, making it as simple as possible.
Please note, not all endpoints of the Metadata API are implemented at the moment as this tool was built primarily for the specific needs of BookOps.\
We are open to any collaboration to expand and improve this package.
>>>>>>> 53a20cba

At the moment, BookOps-Worldcat supports requests to following OCLC's web services:

+ [Authentication via Client Credential Grant](https://www.oclc.org/developer/develop/authentication/oauth/client-credentials-grant.en.html)
+ [Worldcat Metadata API](https://www.oclc.org/developer/develop/web-services/worldcat-metadata-api.en.html)
    + [Metadata API Search Functionality](https://developer.api.oclc.org/wc-metadata-v1-1)
      + member shared print holdings
      + member general holdings
      + searching bibliographic resources:
        + search brief bibs
        + retrieve specific brief bib
<<<<<<< HEAD
        + retrieve other editions related to a specific bibliographic resource
=======
        + retrieve other editions related to a particular bibliographic resource
>>>>>>> 53a20cba
    + [Metadata API](https://developer.api.oclc.org/wc-metadata)
      + bibliographic records
        + retrieve full bib
        + find current OCLC number
      + holdings
        + set institution holding for a single resource
<<<<<<< HEAD
        + unset institution holding for a single resource
        + retrieve holding status of a single resource
        + set institution holdings for a batch of resources
=======
        + unset intitution holding for a single resource
        + retrieve holding status of a single resource
        + set intitution holdings for a batch of resources
>>>>>>> 53a20cba
        + unset institution holdings for a batch of resouces


#### Basic usage:

Obtaining access token
```python
>>> from bookops_worldcat import WorldcatAccessToken
>>> token = WorldcatAccessToken(
    key="my_WSkey",
    secret="my_WSsecret",
    scopes="selected_scope",
    principal_id="my_principalID",
    principal_idns="my_principalIDNS",
    agent="my_client"
  )
>>> print(token.token_str)
  "tk_Yebz4BpEp9dAsghA7KpWx6dYD1OZKWBlHjqW"
```

Metadata API
```python
>>> from bookops_worldcat import MetadataSession
>>> session = MetadataSession(authorization=token)
>>> result = session.get_brief_bib(oclcNumber=1143317889)
>>> print(result)
  <Response [200]>
>>> print(result.json())
```
```json
{
  "oclcNumber": "1143317889",
  "title": "Blueprint : the evolutionary origins of a good society",
  "creator": "Nicholas A. Christakis",
  "date": "2020",
  "language": "eng",
  "generalFormat": "Book",
  "specificFormat": "PrintBook",
  "edition": "First Little, Brown Spark trade paperback edition.",
  "publisher": "Little, Brown Spark",
  "catalogingInfo": {
    "catalogingAgency": "NYP",
    "transcribingAgency": "NYP"
  }
}
```

Using a context manager:
```python
with MetadataSession(authorization=token) as session:
    results = session.get_full_bib(1143317889)
    print(results.text)
```
```xml
<?xml version="1.0" encoding="UTF-8" standalone="no"?>
<record xmlns="http://www.loc.gov/MARC21/slim">
    <leader>00000cam a2200000 i 4500</leader>
    <controlfield tag="001">1143317889</controlfield>
    <controlfield tag="008">200305t20202019nyuabf   b    001 0 eng c</controlfield>
    <datafield ind1=" " ind2=" " tag="010">
      <subfield code="a">  2018957420</subfield>
    </datafield>
    <datafield ind1=" " ind2=" " tag="020">
      <subfield code="a">9780316230049</subfield>
      <subfield code="q">(pbk.)</subfield>
    </datafield>
    <datafield ind1=" " ind2=" " tag="020">
      <subfield code="a">0316230049</subfield>
    </datafield>
    <datafield ind1="1" ind2=" " tag="100">
      <subfield code="a">Christakis, Nicholas A.,</subfield>
      <subfield code="e">author.</subfield>
    </datafield>
    <datafield ind1="1" ind2="0" tag="245">
      <subfield code="a">Blueprint :</subfield>
      <subfield code="b">the evolutionary origins of a good society /</subfield>
      <subfield code="c">Nicholas A. Christakis.</subfield>
    </datafield>
      ...
</record>
```

## Changelog

Consult the [Changelog page](https://bookops-cat.github.io/bookops-worldcat/changelog/) for fixes and enhancements of each version.

## Bugs/Requests

Please use [Github issue tracker](https://github.com/BookOps-CAT/bookops-worldcat/issues) to submit bugs or request features.
<<<<<<< HEAD

## Todo

+ Metadata API:
  + support for local holdings resources endpoints of the search functionality of the Metadata API
  + support for local bibliographic data endpoints
  + support for holdings batch actions for multiple institutions
  + record validation endpoints
  + methods to create and update bibliographic records

.
=======

## Todo

+ Metadata API:
  + support for local holdings resources endpoints of the search functionality of the Metadata API
  + support for local bibliographic data endpoints
  + support for holdings batch actions for multiple institutions
  + record validation endpoints
  + methods to create and update bibliographic records
>>>>>>> 53a20cba
<|MERGE_RESOLUTION|>--- conflicted
+++ resolved
@@ -5,15 +5,9 @@
 
 
 BookOps-Worldcat provides a Python interface for the WorldCat Metadata API.
-<<<<<<< HEAD
-This wrapper simplifies requests to OCLC web services making them more accessible to OCLC member libraries.
+This wrapper simplifies requests to OCLC web services making them ideally more accessible to OCLC member libraries.
 
 Due to major changes introduced by OCLC in May 2020, version 0.3.0 of the wrapper dropped functionality related to WorldCat Search API. The new search endpoints of the Metadata API which are supported in the 0.3.0 version should fill that gap. While the WorldCat Metadata API is our primary focus, in the future, we plan to expand the wrapper's functionality to other related OCLC web services, including dropped Search API.
-=======
-This wrapper simplifies requests to OCLC web services making them ideally more accessible to OCLC member libraries.
-
-Due to major changes introduced by OCLC in May 2020, the version 0.3.0 of the wrapper dropped functionality related to WorldCat Search API. New search endopoints of the Metadata API supported in the 0.3.0 version should fill that gap. While WorldCat Metadata API is our primary focus, we plan in the future to expand wrapper's functionality to other related OCLC web services, including the now dropped Search API.\
->>>>>>> 53a20cba
 
 ## Installation
 
@@ -27,14 +21,8 @@
 
 ## Features
 
-<<<<<<< HEAD
 This package takes advantage of the functionality of the popular [Requests library](https://requests.readthedocs.io/en/master/). Interactions with [OCLC](https://www.oclc.org/en/home.html)'s services are built around 'Requests' sessions. Authorizing a web service session simply requires passing an access token to `MetadataSession`. Opening a session allows the user to call specific methods to facilitate communication between the user's script/client and particular endpoint of OCLC API service. Many of the hurdles related to making valid requests are hidden under the hood of this package, making it as simple as possible.
 Please note, not all endpoints of the Metadata API are implemented at the moment.  This tool was primarily built for the specific needs of BookOps but we are open to collaboration to expand and improve this package.
-=======
-This package takes advantage of functionality of a popular [Requests library](https://requests.readthedocs.io/en/master/). Interactions with [OCLC](https://www.oclc.org/en/home.html)'s services are built around Requests' sessions. Authorizing a web service session simply requires passing an access token to `MetadataSession`. Opening a session allows the user to call specific methods to facilitate communication between the user's script/client and a particular endpoint of OCLC's service. Many of the hurdles related to making valid requests are hidden under the hood of this package, making it as simple as possible.
-Please note, not all endpoints of the Metadata API are implemented at the moment as this tool was built primarily for the specific needs of BookOps.\
-We are open to any collaboration to expand and improve this package.
->>>>>>> 53a20cba
 
 At the moment, BookOps-Worldcat supports requests to following OCLC's web services:
 
@@ -46,26 +34,16 @@
       + searching bibliographic resources:
         + search brief bibs
         + retrieve specific brief bib
-<<<<<<< HEAD
         + retrieve other editions related to a specific bibliographic resource
-=======
-        + retrieve other editions related to a particular bibliographic resource
->>>>>>> 53a20cba
     + [Metadata API](https://developer.api.oclc.org/wc-metadata)
       + bibliographic records
         + retrieve full bib
         + find current OCLC number
       + holdings
         + set institution holding for a single resource
-<<<<<<< HEAD
         + unset institution holding for a single resource
         + retrieve holding status of a single resource
         + set institution holdings for a batch of resources
-=======
-        + unset intitution holding for a single resource
-        + retrieve holding status of a single resource
-        + set intitution holdings for a batch of resources
->>>>>>> 53a20cba
         + unset institution holdings for a batch of resouces
 
 
@@ -120,32 +98,53 @@
     print(results.text)
 ```
 ```xml
-<?xml version="1.0" encoding="UTF-8" standalone="no"?>
-<record xmlns="http://www.loc.gov/MARC21/slim">
-    <leader>00000cam a2200000 i 4500</leader>
-    <controlfield tag="001">1143317889</controlfield>
-    <controlfield tag="008">200305t20202019nyuabf   b    001 0 eng c</controlfield>
-    <datafield ind1=" " ind2=" " tag="010">
-      <subfield code="a">  2018957420</subfield>
+<?xml version="1.0" encoding="UTF-8"?>
+<entry xmlns="http://www.w3.org/2005/Atom">
+  <content type="application/xml">
+    <response xmlns="http://worldcat.org/rb" mimeType="application/vnd.oclc.marc21+xml">
+      <record xmlns="http://www.loc.gov/MARC21/slim">
+        <leader>00000cam a2200000 i 4500</leader>
+        <controlfield tag="001">on1143317889</controlfield>
+        <controlfield tag="003">OCoLC</controlfield>
+        <controlfield tag="005">20200328101446.1</controlfield>
+        <controlfield tag="008">200305t20202019nyuabf   b    001 0 eng c</controlfield>
+        <datafield tag="010" ind1=" " ind2=" ">
+          <subfield code="a">  2018957420</subfield>
     </datafield>
-    <datafield ind1=" " ind2=" " tag="020">
-      <subfield code="a">9780316230049</subfield>
-      <subfield code="q">(pbk.)</subfield>
+        <datafield tag="040" ind1=" " ind2=" ">
+          <subfield code="a">NYP</subfield>
+          <subfield code="b">eng</subfield>
+          <subfield code="e">rda</subfield>
+          <subfield code="c">NYP</subfield>
+<!--...-->
+        <datafield tag="020" ind1=" " ind2=" ">
+          <subfield code="a">9780316230049</subfield>
+          <subfield code="q">(pbk.)</subfield>
+<!--...-->
+        <datafield tag="100" ind1="1" ind2=" ">
+          <subfield code="a">Christakis, Nicholas A.,</subfield>
+          <subfield code="e">author.</subfield>
     </datafield>
-    <datafield ind1=" " ind2=" " tag="020">
-      <subfield code="a">0316230049</subfield>
+        <datafield tag="245" ind1="1" ind2="0">
+          <subfield code="a">Blueprint :</subfield>
+          <subfield code="b">the evolutionary origins of a good society /</subfield>
+          <subfield code="c">Nicholas A. Christakis.</subfield>
     </datafield>
-    <datafield ind1="1" ind2=" " tag="100">
-      <subfield code="a">Christakis, Nicholas A.,</subfield>
-      <subfield code="e">author.</subfield>
+        <datafield tag="250" ind1=" " ind2=" ">
+          <subfield code="a">First Little, Brown Spark trade paperback edition.</subfield>
     </datafield>
-    <datafield ind1="1" ind2="0" tag="245">
-      <subfield code="a">Blueprint :</subfield>
-      <subfield code="b">the evolutionary origins of a good society /</subfield>
-      <subfield code="c">Nicholas A. Christakis.</subfield>
+        <datafield tag="264" ind1=" " ind2="1">
+          <subfield code="a">New York, NY :</subfield>
+          <subfield code="b">Little, Brown Spark,</subfield>
+          <subfield code="c">2020</subfield>
     </datafield>
-      ...
-</record>
+<!--...-->
+  </record>
+    </response>
+  </content>
+  <id>http://worldcat.org/oclc/1143317889</id>
+  <link href="http://worldcat.org/oclc/1143317889"></link>
+</entry>
 ```
 
 ## Changelog
@@ -155,7 +154,6 @@
 ## Bugs/Requests
 
 Please use [Github issue tracker](https://github.com/BookOps-CAT/bookops-worldcat/issues) to submit bugs or request features.
-<<<<<<< HEAD
 
 ## Todo
 
@@ -164,17 +162,4 @@
   + support for local bibliographic data endpoints
   + support for holdings batch actions for multiple institutions
   + record validation endpoints
-  + methods to create and update bibliographic records
-
-.
-=======
-
-## Todo
-
-+ Metadata API:
-  + support for local holdings resources endpoints of the search functionality of the Metadata API
-  + support for local bibliographic data endpoints
-  + support for holdings batch actions for multiple institutions
-  + record validation endpoints
-  + methods to create and update bibliographic records
->>>>>>> 53a20cba
+  + methods to create and update bibliographic records